--- conflicted
+++ resolved
@@ -1,728 +1,724 @@
-﻿// --------------------------------------------------------------------------------------------------------------------
-// <copyright file="MoleculeInformedWorkflow.cs" company="PNNL">
-//   Written for the Department of Energy (PNNL, Richland, WA)
-//   Copyright 2014, Battelle Memorial Institute.  All Rights Reserved.
-// </copyright>
-// <summary>
-//   Find molecules with a known formula and know ionization methods. metabolites and pipetides alike.
-// </summary>
-// --------------------------------------------------------------------------------------------------------------------
-
-namespace ImsInformed.Util
-{
-    using System;
-    using System.Collections;
-    using System.Collections.Generic;
-    using System.Diagnostics;
-    using System.Globalization;
-    using System.IO;
-    using System.Linq;
-    using System.Windows.Documents;
-
-    using DeconTools.Backend.Core;
-
-    using ImsInformed.Domain;
-    using ImsInformed.Filters;
-    using ImsInformed.IO;
-    using ImsInformed.Parameters;
-    using ImsInformed.Scoring;
-    using ImsInformed.Stats;
-
-    using InformedProteomics.Backend.Data.Biology;
-    using InformedProteomics.Backend.Data.Composition;
-
-    using MultiDimensionalPeakFinding.PeakDetection;
-
-    /// <summary>
-    /// Find molecules with a known formula and know ionization methods. metabolites and pipetides alike.
-    /// </summary>
-    public class MoleculeInformedWorkflow : InformedWorkflow, IDisposable
-    {
-        /// <summary>
-        /// Initializes a new instance of the <see cref="MoleculeInformedWorkflow"/> class.
-        /// </summary>
-        /// <param name="uimfFileLocation">
-        /// The UIMF file location.
-        /// </param>
-        /// <param name="outputDirectory">
-        /// The output directory.
-        /// </param>
-        /// <param name="resultFileName">
-        /// The result path.
-        /// </param>
-        /// <param name="parameters">
-        /// The parameters.
-        /// </param>
-        public MoleculeInformedWorkflow(string uimfFileLocation, string outputDirectory, string resultFileName, MoleculeWorkflowParameters parameters) : base(uimfFileLocation, parameters)
-        {
-            this.DatasetName = Path.GetFileNameWithoutExtension(uimfFileLocation);
-
-            this.Parameters = parameters;
-
-            this.ResultFileName = resultFileName;
-            
-            if (outputDirectory == string.Empty)
-            {
-                outputDirectory = Directory.GetCurrentDirectory();
-            } 
-            
-            if (!outputDirectory.EndsWith("\\"))
-            {
-                outputDirectory += "\\";
-            }
-
-            if (!Directory.Exists(outputDirectory))
-            {
-                try
-                {
-                    Directory.CreateDirectory(outputDirectory);
-                }
-                catch (Exception)
-                {
-                    Console.WriteLine("Failed to create directory.");
-                    throw;
-                }
-            }
-
-            this.OutputPath = outputDirectory;
-
-            Trace.Listeners.Clear();
-            ConsoleTraceListener consoleTraceListener = new ConsoleTraceListener(false);
-            consoleTraceListener.TraceOutputOptions = TraceOptions.DateTime;
-            string result = this.OutputPath + this.ResultFileName;
-            this.fileWriter = File.AppendText(result);
-            TextWriterTraceListener resultFileTraceListener = new TextWriterTraceListener(fileWriter)
-            {
-                Name = "this.DatasetName" + "_Result",
-                TraceOutputOptions = TraceOptions.ThreadId | TraceOptions.DateTime
-            };
-            
-            Trace.Listeners.Add(consoleTraceListener);
-            Trace.Listeners.Add(resultFileTraceListener);
-            Trace.AutoFlush = true;
-        }
-
-        /// <summary>
-        /// Gets or sets the parameters.
-        /// </summary>
-        public MoleculeWorkflowParameters Parameters { get; set; }
-
-        /// <summary>
-        /// Gets or sets the dataset name.
-        /// </summary>
-        public string DatasetName { get; set; }
-
-        /// <summary>
-        /// The file writer.
-        /// </summary>
-        private readonly StreamWriter fileWriter; 
-
-        /// <summary>
-        /// Gets the result path.
-        /// </summary>
-        public string ResultFileName { get; private set; }
-
-        /// <summary>
-        /// Gets or sets the output path.
-        /// </summary>
-        public string OutputPath { get; set; }
-
-        /// <summary>
-        /// The target ion.
-        /// </summary>
-        /// <param name="target">
-        /// The target.
-        /// </param>
-        /// <param name="n">
-        /// The n.
-        /// </param>
-        /// <param name="chargeState">
-        /// The charge state.
-        /// </param>
-        /// <returns>
-        /// The <see cref="Ion"/>.
-        /// </returns>
-        public static Ion TargetIon(ImsTarget target, int n, int chargeState)
-        {
-            return new Ion(target.Composition, chargeState);
-        }
-
-        public IDictionary<ImsTarget, MoleculeInformedWorkflowResult> RunMoleculeInformedWorkFlow(IEnumerable<ImsTarget> targetList, bool detailedVerbose = true)
-        {
-            foreach (var target in targetList)
-            {
-                if (target.EmpiricalFormula != null)
-                {
-                    Console.Write("    Target: " + target.EmpiricalFormula);
-                    Console.WriteLine(" (MZ = {0})", target.Mass);
-                }
-                else
-                {
-                    Console.WriteLine("    Target: Unknown (MZ = {0})", target.TargetMz);
-                }
-            }
-
-            IDictionary<ImsTarget, MoleculeInformedWorkflowResult> targetResultMap = new Dictionary<ImsTarget, MoleculeInformedWorkflowResult>();
-            foreach (var target in targetList)
-            {
-                MoleculeInformedWorkflowResult result = this.RunMoleculeInformedWorkFlow(target, detailedVerbose);
-                targetResultMap.Add(target, result);
-            }
-
-            return targetResultMap;
-        }
-
-        /// <summary>
-        /// The run molecule informed work flow.
-        /// </summary>
-        /// <param name="target">
-        /// The target.
-        /// </param>
-        /// <param name="detailedVerbose"></param>
-        /// <returns>
-        /// The <see cref="MoleculeInformedWorkflowResult"/>.
-        /// </returns>
-        public MoleculeInformedWorkflowResult RunMoleculeInformedWorkFlow(ImsTarget target, bool detailedVerbose = true)
-        {
-            string targetDescription = target.Composition == null ? ("[Mz = " + target.TargetMz.ToString(CultureInfo.InvariantCulture) + "]") : target.EmpiricalFormula;
-            double monoisotopicMass = 0;
-
-            MoleculeInformedWorkflowResult informedResult;
-
-            try
-            {
-                // Compensate for mass changes due to ionization
-                Composition targetComposition = MoleculeUtil.IonizationCompositionCompensation(target.Composition, target.IonizationType);
-
-                // Get the monoisotopic mass for viper
-                double targetMass = (target.Composition == null) ? target.TargetMz : targetComposition.Mass;
-                if (target.IonizationType == IonizationMethod.ProtonMinus || target.IonizationType == IonizationMethod.APCI || target.IonizationType == IonizationMethod.HCOOMinus || target.IonizationType == IonizationMethod.Proton2MinusSodiumPlus)
-                {
-                    monoisotopicMass = targetMass + new Composition(0, 1, 0, 0, 0).Mass;
-                }
-                else
-                {
-                    monoisotopicMass = targetMass - new Composition(0, 1, 0, 0, 0).Mass;
-                }
-                
-                // ImsTarget assumes proton+ ionization because it's designed for peptides. Get rid of it here.
-                targetComposition = MoleculeUtil.IonizationCompositionDecompensation(targetComposition, IonizationMethod.ProtonPlus);
-                             
-                // Setup target object
-                if (targetComposition != null) 
-                {
-                    // Because Ion class from Informed Proteomics assumes adding a proton, that's the reason for decompensation
-                    Ion targetIon = new Ion(targetComposition, 1);
-                    target.TargetMz = targetIon.GetMonoIsotopicMz();
-                } 
-                
-                Trace.WriteLine(String.Empty);
-
-                if (detailedVerbose)
-                {
-                    Trace.WriteLine("Dataset: " + this.DatasetName);
-                    Trace.WriteLine("Ionization method: " + target.IonizationType.ToFriendlyString());
-<<<<<<< HEAD
-                    if (targetComposition != null)
-                    {
-                        Trace.WriteLine("Target Empirical Formula: " + target.EmpiricalFormula);
-                    }
-
-=======
-                    Trace.WriteLine("Target empirical formula: " + target.EmpiricalFormula);
->>>>>>> c947bdc1
-                    Trace.WriteLine("Targeting Mz: " + target.TargetMz);
-                    Trace.WriteLine(string.Empty);
-                } 
-                else
-                {
-                    if (targetComposition == null)
-                    {
-                        Trace.Write(String.Format("Target: Mz = {0}", target.TargetMz));
-                    }
-                    else
-                    {
-                        Trace.Write(String.Format("Target: {0}", target.EmpiricalFormula));
-                    }
-
-                    Trace.WriteLine(target.IonizationType.ToFriendlyString() + ":");
-                }
-
-                // Generate Theoretical Isotopic Profile
-                List<Peak> theoreticalIsotopicProfilePeakList = null;
-                if (targetComposition != null) 
-                {
-                    string empiricalFormula = targetComposition.ToPlainString();
-                    IsotopicProfile theoreticalIsotopicProfile = _theoreticalFeatureGenerator.GenerateTheorProfile(empiricalFormula, 1);
-                    theoreticalIsotopicProfilePeakList = theoreticalIsotopicProfile.Peaklist.Cast<Peak>().ToList();
-                }
-                
-                // Voltage grouping
-                VoltageSeparatedAccumulatedXICs accumulatedXiCs = new VoltageSeparatedAccumulatedXICs(_uimfReader, target.TargetMz, _parameters);
-                
-                // For each voltage, find 2D XIC features 
-                if (detailedVerbose)
-                {
-                    Trace.WriteLine("Feature detection and scoring: ");
-                }
-
-                IList<VoltageGroup> rejectionList = new List<VoltageGroup>();
-                foreach (VoltageGroup voltageGroup in accumulatedXiCs.Keys)
-                {    
-                    double globalMaxIntensity = MoleculeUtil.MaxDigitization(voltageGroup, _uimfReader);
-                
-                    // Smooth Chromatogram
-                    IEnumerable<Point> pointList = WaterShedMapUtil.BuildWatershedMap(accumulatedXiCs[voltageGroup].IntensityPoints);
-                    _smoother.Smooth(ref pointList);
-                    
-                    // Peak Find Chromatogram
-                    List<FeatureBlob> featureBlobs = FeatureDetection.DoWatershedAlgorithm(pointList).ToList();
-                
-                    // Preliminary filtering: reject small feature peaks.
-                    featureBlobs = FeatureDetection.FilterFeatureList(featureBlobs, this.Parameters.FeatureFilterLevel).ToList();
-                
-                    // Calculate feature statistics and discard features with 
-                    foreach (FeatureBlob feature in featureBlobs)
-                    {
-                        feature.CalculateStatistics();
-                    }
-                
-                    // Score features
-                    IDictionary<FeatureBlob, FeatureScoreHolder> scoresTable = new Dictionary<FeatureBlob, FeatureScoreHolder>();
-                    if (detailedVerbose)
-                    {
-                        Trace.WriteLine(String.Format("    Voltage Group: {0:F4} V, [{1}-{2}]", voltageGroup.MeanVoltageInVolts, voltageGroup.FirstFrameNumber - 1, voltageGroup.FirstFrameNumber + voltageGroup.AccumulationCount - 2));
-                    }
-
-                    foreach (var featureBlob in featureBlobs)
-                    {   
-                        FeatureScoreHolder currentScoreHolder;
-                        currentScoreHolder.IntensityScore = FeatureScores.IntensityScore(this, featureBlob, voltageGroup, globalMaxIntensity);
-                        
-                        currentScoreHolder.PeakShapeScore = FeatureScores.PeakShapeScore(this, featureBlob.Statistics, voltageGroup, target.TargetMz, globalMaxIntensity);
-                
-                        currentScoreHolder.IsotopicScore = 0;
-                        if (targetComposition != null)
-                        {
-                             currentScoreHolder.IsotopicScore = FeatureScores.IsotopicProfileScore(this, target,featureBlob.Statistics,theoreticalIsotopicProfilePeakList,voltageGroup,IsotopicScoreMethod.Angle, globalMaxIntensity);
-                        }
-                
-                        scoresTable.Add(featureBlob, currentScoreHolder);
-                    }
-                
-                    // 2st round filtering: filter out non target peaks and noise. 
-                    Predicate<FeatureBlob> intensityThreshold = blob => FeatureFilters.FilterLowIntensity(blob, scoresTable[blob].IntensityScore, this.Parameters.IntensityThreshold);
-                
-                    // filter out features with Ims scans at 1% left or right.
-                    Predicate<FeatureBlob> scanPredicate = blob => FeatureFilters.FilterExtremeDriftTime(blob, (int)this.NumberOfScans);
-                    Predicate<FeatureBlob> shapeThreshold = blob => FeatureFilters.FilterBadPeakShape(blob, scoresTable[blob].PeakShapeScore, this.Parameters.PeakShapeThreshold);
-                    Predicate<FeatureBlob> isotopeThreshold = blob => FeatureFilters.FilterBadIsotopicProfile(blob, scoresTable[blob].IsotopicScore, this.Parameters.IsotopicFitScoreThreshold);
-                
-                    // Print out candidate features that pass the intensity threshold.
-                    foreach (var featureBlob in featureBlobs)
-                    {  
-                        bool badScanRange = scanPredicate(featureBlob);
-                        bool lowIntenstity = intensityThreshold(featureBlob);
-                        bool badPeakShape = shapeThreshold(featureBlob);
-                        bool lowIsotopicAffinity = isotopeThreshold(featureBlob);
-                        FeatureScoreHolder currentScoreHolder = scoresTable[featureBlob];
-                        if (detailedVerbose)
-                        {
-                            Trace.WriteLine(String.Format("        Candidate feature found at scan number {0}", featureBlob.Statistics.ScanImsRep));
-                            Trace.WriteLine(String.Format("            IntensityScore: {0:F4}", currentScoreHolder.IntensityScore));
-                            if (!lowIntenstity)
-                            {
-                                Trace.WriteLine(String.Format("            peakShapeScore: {0:F4}", currentScoreHolder.PeakShapeScore));
-                            
-                                if (targetComposition != null)
-                                {
-                                    Trace.WriteLine(String.Format("            isotopicScore:  {0:F4}", currentScoreHolder.IsotopicScore));
-                                }
-                            }
-                        }
-                
-                        string rejectionReason = badScanRange ? "        [Bad scan range] " : "        ";
-                        rejectionReason += lowIntenstity ? "[Low Intensity] " : string.Empty;
-                        rejectionReason += !lowIntenstity && badPeakShape ? "[Bad Peak Shape] " : string.Empty;
-                        rejectionReason += !lowIntenstity && lowIsotopicAffinity ? "[Different Isotopic Profile] " : string.Empty;
-
-                        if (detailedVerbose)
-                        {
-                            if (badScanRange || lowIntenstity || lowIsotopicAffinity || badPeakShape)
-                            {
-                                Trace.WriteLine(rejectionReason);
-                            }
-                            else
-                            {
-                                Trace.WriteLine("        [PASS]");
-                            }
-                
-                            Trace.WriteLine(string.Empty);
-                        }
-                    }
-                    
-                    featureBlobs.RemoveAll(scanPredicate);
-                
-                    featureBlobs.RemoveAll(intensityThreshold);
-                
-                    featureBlobs.RemoveAll(shapeThreshold);
-                    if (targetComposition != null)
-                    {
-                        featureBlobs.RemoveAll(isotopeThreshold);
-                    }
-                
-                    ScoreUtil.LikelihoodFunc likelihoodFunc = TargetPresenceLikelihoodFunctions.IntensityDominantLikelihoodFunction;
-                    if (featureBlobs.Count > 0)
-                    {
-                        IDictionary<FeatureBlob, FeatureScoreHolder> qualifiedFeatures = featureBlobs.ToDictionary(feature => feature, feature => scoresTable[feature]);
-                        // Assign the best feature to voltage group it belongs to, with the feature score as one of the criteria of that voltage group.
-                
-                        // TODO: If there are more than one apexes in the best feature. Treat them as isomers.
-                
-                        voltageGroup.BestFeature = ScoreUtil.SelectMostLikelyFeature(qualifiedFeatures, likelihoodFunc);
-                        voltageGroup.BestFeatureScores = scoresTable[voltageGroup.BestFeature];
-                    }
-                    else 
-                    {
-                        if (detailedVerbose)
-                        {
-                            Trace.WriteLine(String.Format("    (All features were rejected in voltage group {0:F4} V)", voltageGroup.MeanVoltageInVolts));
-                            Trace.WriteLine(string.Empty);
-                            Trace.WriteLine(string.Empty);
-                        }
-                
-                        // Select the one of the better features from the features rejected to represent the voltage group.
-                        voltageGroup.BestFeature = ScoreUtil.SelectMostLikelyFeature(scoresTable, likelihoodFunc);
-                        if (voltageGroup.BestFeature != null)
-                        {
-                            voltageGroup.BestFeatureScores = scoresTable[voltageGroup.BestFeature];
-                        }
-                
-                        rejectionList.Add(voltageGroup);
-                    }
-                
-                    // Rate the feature's VoltageGroupScore score. VoltageGroupScore score measures how likely the voltage group contains and detected the target ion.
-                    voltageGroup.VoltageGroupScore = VoltageGroupScore.ComputeVoltageGroupStabilityScore(voltageGroup);
-                }
-                
-                // Remove voltage groups
-                foreach (VoltageGroup voltageGroup in rejectionList)
-                {
-                    accumulatedXiCs.Remove(voltageGroup);
-                    // Choose the best feature in the voltage group as the best feature (even if non qualified).
-                }
-                
-                if (accumulatedXiCs.Keys.Count < 1)
-                {
-                    AnalysisScoresHolder analysisScores;
-                    analysisScores.RSquared = 0;
-                    analysisScores.AverageVoltageGroupStabilityScore = VoltageGroupScore.AverageVoltageGroupStabilityScore(rejectionList);
-                    
-                    // quantize the VG score from VGs in the removal list.
-                    IEnumerable<FeatureScoreHolder> featureScores = rejectionList.Select(x => x.BestFeatureScores);
-                    analysisScores.AverageCandidateTargetScores = FeatureScores.AverageFeatureScores(featureScores);
-                    informedResult = new MoleculeInformedWorkflowResult(
-                        this.DatasetName,
-                        targetDescription,
-                        target.IonizationType,
-                        AnalysisStatus.NEG,
-                        analysisScores,
-                        null);
-                    
-                    Trace.WriteLine("Analysis result");
-                    Trace.WriteLine(String.Format("    Analysis Conclusion: {0}", informedResult.AnalysisStatus));
-                    if (detailedVerbose)
-                    {
-                        Trace.WriteLine(String.Format("    Average Voltage Group Stability Score {0:F4}", informedResult.AnalysisScoresHolder.AverageVoltageGroupStabilityScore));
-                        Trace.WriteLine(String.Format("    Average Best Feature Intensity Score {0:F4}",    informedResult.AnalysisScoresHolder.AverageCandidateTargetScores.IntensityScore));
-                        
-                        if (targetComposition != null)
-                        {
-                            Trace.WriteLine(String.Format("    Average Best Feature Isotopic Score {0:F4}",     informedResult.AnalysisScoresHolder.AverageCandidateTargetScores.IsotopicScore));
-                        }
-
-                        Trace.WriteLine(String.Format("    Average Best Feature Peak Shape Score {0:F4}", informedResult.AnalysisScoresHolder.AverageCandidateTargetScores.PeakShapeScore));
-                    }
-                    return informedResult;
-                }
-                
-                // Calculate the fit line from the remaining voltage groups with reliable drift time measurement.
-                HashSet<ContinuousXYPoint> allFitPoints = new HashSet<ContinuousXYPoint>();
-                foreach (VoltageGroup group in accumulatedXiCs.Keys)
-                {
-                    // convert drift time to SI unit seconds
-                    double x = group.BestFeature.Statistics.ScanImsRep * group.AverageTofWidthInSeconds;
-                
-                    // P/(T*V) value in pascal per (volts * kelvin)
-                    double y = group.MeanPressureNondimensionalized / group.MeanVoltageInVolts
-                               / group.MeanTemperatureNondimensionalized;
-                     
-                    ContinuousXYPoint point = new ContinuousXYPoint(x, y);
-                
-                    allFitPoints.Add(point);
-                
-                    // Add fit point to voltage group
-                    group.FitPoint = point;
-                }
-                
-                double driftTubeLength = FakeUIMFReader.DriftTubeLengthInCentimeters;
-                FitLine line = new FitLine(allFitPoints);
-                
-                double voltageGroupDriftTimeInMs = -1;
-                
-                // Printout results
-                if (detailedVerbose)
-                {
-                    Trace.WriteLine("Target Identification");
-                }
-
-                foreach (VoltageGroup voltageGroup in accumulatedXiCs.Keys)
-                {
-                    voltageGroupDriftTimeInMs = voltageGroup.FitPoint.X * 1000;
-                
-                    // Normalize the drift time to be displayed.
-                    voltageGroupDriftTimeInMs = MoleculeUtil.NormalizeDriftTime(voltageGroupDriftTimeInMs, voltageGroup);
-                    if (detailedVerbose)
-                    {
-                        Trace.WriteLine(String.Format("    Target presence confirmed at {0:F2} ± {1:F2} V.", voltageGroup.MeanVoltageInVolts, Math.Sqrt (voltageGroup.VarianceVoltage)));
-                        Trace.WriteLine(String.Format("        Frame range: [{0}, {1}]", voltageGroup.FirstFrameNumber - 1,     voltageGroup.FirstFrameNumber   +voltageGroup.AccumulationCount - 2));
-                        Trace.WriteLine(String.Format("        Drift time: {0:F4} ms (Scan# = {1})", voltageGroup.FitPoint.X * 1000,    voltageGroup.BestFeature.Statistics.ScanImsRep));
-                                                               
-                        Trace.WriteLine(String.Format("        Cook's distance: {0:F4}", voltageGroup.FitPoint.CooksD));
-                        Trace.WriteLine(String.Format("        VoltageGroupScore: {0:F4}", voltageGroup.VoltageGroupScore));
-                        Trace.WriteLine(String.Format("        IntensityScore: {0:F4}", voltageGroup.BestFeatureScores.IntensityScore));
-                        if (targetComposition != null)
-                        {
-                            Trace.WriteLine(String.Format("        IsotopicScore: {0:F4}", voltageGroup.BestFeatureScores.IsotopicScore));
-                        }
-                
-                        Trace.WriteLine(String.Format("        PeakShapeScore: {0:F4}", voltageGroup.BestFeatureScores.PeakShapeScore));
-                        Trace.WriteLine(string.Empty);
-                    }
-                }
-                
-                // If not enough points
-                int minFitPoints = this.Parameters.MinFitPoints;
-                bool sufficientPoints = allFitPoints.Count >= minFitPoints;
-                if (!sufficientPoints)
-                {
-                    if (detailedVerbose)
-                    {
-                        Trace.WriteLine("Not enough points are qualified to perform linear fit. Abort identification.");
-                    }
-                
-                    AnalysisScoresHolder scoreHolder;
-                    scoreHolder.RSquared = 0;
-                    scoreHolder.AverageVoltageGroupStabilityScore = VoltageGroupScore.AverageVoltageGroupStabilityScore(accumulatedXiCs.Keys);
-                    IEnumerable<FeatureScoreHolder> featureScores = accumulatedXiCs.Keys.Select(x => x.BestFeatureScores);
-                    scoreHolder.AverageCandidateTargetScores = FeatureScores.AverageFeatureScores(featureScores);
-                    informedResult = new MoleculeInformedWorkflowResult(
-                        this.DatasetName,
-                        targetDescription,
-                        target.IonizationType,
-                        AnalysisStatus.NSP,
-                        scoreHolder,
-                        null);
-                    return informedResult;
-                }
-                
-                // Remove outliers with high influence.
-                line.RemoveOutliersAboveThreshold(3, minFitPoints);
-                
-                // Remove outliers until min fit point is reached or good R2 is achieved.
-                while (AnalysisFilter.FilterLowR2(line.RSquared) && line.FitPointCollection.Count > minFitPoints)
-                {
-                    line.RemoveOutlierWithHighestCookDistance(minFitPoints);
-                }
-                
-                // Remove the voltage considered outliers
-                foreach (VoltageGroup voltageGroup in accumulatedXiCs.Keys.Where(p => line.OutlierCollection.Contains(p.FitPoint)).ToList())
-                {
-                    accumulatedXiCs.Remove(voltageGroup);
-                }
-                    
-                // Export the fit line into QC oxyplot drawings
-                string outputPath = this.OutputPath + this.DatasetName + "_" + target.IonizationType + "_QA.png";
-                ImsInformedPlotter.MobilityFitLine2PNG(outputPath, line);
-                if (detailedVerbose)
-                {
-                    Console.WriteLine("Writes QC plot of fitline to " + outputPath);
-                    Trace.WriteLine(string.Empty);
-                }
-                
-                double rSquared = line.RSquared;
-                
-                // Compute mobility and cross section area
-                double mobility = driftTubeLength * driftTubeLength / (1 / line.Slope);
-                Composition bufferGas = new Composition(0, 0, 2, 0, 0);
-                double reducedMass = MoleculeUtil.ComputeReducedMass(target.TargetMz, bufferGas);
-                
-                // Find the average temperature across various non outlier voltage groups.
-                double globalMeanTemperature = 0;
-                int frameCount = 0;
-                foreach (VoltageGroup group in accumulatedXiCs.Keys)
-                {
-                    double voltageGroupTemperature = UnitConversion.AbsoluteZeroInKelvin * group.MeanTemperatureNondimensionalized;
-                    globalMeanTemperature += voltageGroupTemperature * group.AccumulationCount;
-                    frameCount += group.AccumulationCount;
-                }
-                
-                globalMeanTemperature /= frameCount;
-                
-                double crossSection = MoleculeUtil.ComputeCrossSectionalArea(globalMeanTemperature, mobility, 1, reducedMass); // Charge State is assumed to be 1 here;
-                
-                // Initialize the result struct.
-                AnalysisScoresHolder analysisScoreHolder;
-                analysisScoreHolder.RSquared = rSquared;
-                analysisScoreHolder.AverageVoltageGroupStabilityScore = VoltageGroupScore.AverageVoltageGroupStabilityScore(accumulatedXiCs.Keys);
-                IEnumerable<FeatureScoreHolder> scores = accumulatedXiCs.Keys.Select(x => x.BestFeatureScores);
-                analysisScoreHolder.AverageCandidateTargetScores = FeatureScores.AverageFeatureScores(scores);
-                AnalysisStatus finalStatus = AnalysisFilter.FilterLowR2(rSquared) ? AnalysisStatus.REJ : AnalysisStatus.POS;
-                
-                // Check if the last voltage group still exists as fit point
-                if (finalStatus == AnalysisStatus.REJ)
-                {
-                    voltageGroupDriftTimeInMs = -1;
-                }
-                
-                // Check if the last voltage remaining is the last voltage group in the experiment.
-                if (accumulatedXiCs.Keys.Last().FirstFrameNumber + accumulatedXiCs.Keys.Last().AccumulationCount - 2 < this.NumberOfFrames - 1)
-                {
-                    voltageGroupDriftTimeInMs = -2;
-                }
-                
-                IList<TargetIsomerReport> isomers = new List<TargetIsomerReport>();
-                TargetIsomerReport mostLikelyIsomer;
-                mostLikelyIsomer.Mobility = mobility;
-                mostLikelyIsomer.CrossSectionalArea = crossSection;
-                mostLikelyIsomer.MonoisotopicMass = monoisotopicMass;
-                mostLikelyIsomer.LastVoltageGroupDriftTimeInMs = voltageGroupDriftTimeInMs;
-                isomers.Add(mostLikelyIsomer);
-                
-                informedResult = new MoleculeInformedWorkflowResult(
-                this.DatasetName,
-                targetDescription,
-                target.IonizationType,
-                finalStatus,
-                analysisScoreHolder,
-                isomers);
-                
-                Trace.WriteLine("Analysis result");
-                Trace.WriteLine(String.Format("    Analysis Conclusion: {0}", informedResult.AnalysisStatus));
-                Trace.WriteLine(String.Format("    R Squared {0:F4}", informedResult.AnalysisScoresHolder.RSquared));
-
-                if (detailedVerbose)
-                {
-                    Trace.WriteLine(String.Format("    Average Voltage Group Stability Score {0:F4}", informedResult.AnalysisScoresHolder.AverageVoltageGroupStabilityScore));
-                    Trace.WriteLine(String.Format("    Average Candidate Target Intensity Score {0:F4}",    informedResult.AnalysisScoresHolder.AverageCandidateTargetScores.IntensityScore));
-                    
-                    if (targetComposition != null)
-                    {
-                        Trace.WriteLine(String.Format("    Average Candidate Target Isotopic Score {0:F4}",     informedResult.AnalysisScoresHolder.AverageCandidateTargetScores.IsotopicScore));
-                    }
-                    
-                    Trace.WriteLine(String.Format("    Average Candidate Target Peak Shape Score {0:F4}", informedResult.AnalysisScoresHolder.AverageCandidateTargetScores.PeakShapeScore));
-                }
-                
-                int isomerIndex = 1;
-                bool onlyOneIsomer = informedResult.MatchingIsomers.Count() <= 1;
-                foreach (var isomer in informedResult.MatchingIsomers)
-                {
-                    if (!onlyOneIsomer)
-                    {
-                        Trace.WriteLine(String.Format("    Isomer #[{0}]" , isomerIndex));
-                    }
-                
-                    Trace.WriteLine(String.Format("    Last VoltageGroup Drift Time: {0:F4} ms", isomer.LastVoltageGroupDriftTimeInMs));
-                    Trace.WriteLine(String.Format("    Mobility: {0:F4} cm^2/(s*V)", isomer.Mobility));
-                    Trace.WriteLine(String.Format("    Cross Sectional Area: {0:F4} Å^2", isomer.CrossSectionalArea));
-                    isomerIndex++;
-                
-                    if (!onlyOneIsomer)
-                    {
-                        Trace.WriteLine("");
-                    }
-                }
-                
-                return informedResult;
-            }
-            catch (Exception e)
-            {
-                // Print result
-                Trace.Listeners.Clear();
-                ConsoleTraceListener consoleTraceListener = new ConsoleTraceListener(false);
-                consoleTraceListener.TraceOutputOptions = TraceOptions.DateTime;
-                string result = this.OutputPath + this.ResultFileName;
-                
-                using (StreamWriter resultFile = File.AppendText(result))
-                {
-                    TextWriterTraceListener resultFileTraceListener = new TextWriterTraceListener(resultFile)
-                    {
-                        Name = "this.DatasetName" + "_Result",
-                        TraceOutputOptions = TraceOptions.ThreadId | TraceOptions.DateTime
-                    };
-                
-                    Trace.Listeners.Add(consoleTraceListener);
-                    Trace.Listeners.Add(resultFileTraceListener);
-                    Trace.AutoFlush = true;
-                    Trace.WriteLine(e.Message);
-                    Trace.WriteLine(e.StackTrace);
-                }
-
-                // create the error result
-                AnalysisScoresHolder analysisScores;
-                analysisScores.RSquared = 0;
-                analysisScores.AverageCandidateTargetScores.IntensityScore = 0;
-                analysisScores.AverageCandidateTargetScores.IsotopicScore = 0;
-                analysisScores.AverageCandidateTargetScores.PeakShapeScore = 0;
-                analysisScores.AverageVoltageGroupStabilityScore = 0;
-
-                informedResult = new MoleculeInformedWorkflowResult(
-                    this.DatasetName,
-                    targetDescription,
-                    target.IonizationType,
-                    AnalysisStatus.ERR,
-                    analysisScores,
-                    null);
-                return informedResult;
-            }
-        }
-
-        /// <summary>
-        /// The dispose.
-        /// </summary>
-        public void Dispose()
-        {
-            this.Dispose(true);
-            GC.SuppressFinalize(this);
-        }
-
-        /// <summary>
-        /// Finalizer
-        /// </summary>
-        ~MoleculeInformedWorkflow()
-        {
-            this.Dispose(false);
-        }
-
-        /// <summary>
-        /// The dispose.
-        /// </summary>
-        /// <param name="disposing">
-        /// The disposing.
-        /// </param>
-        public virtual void Dispose(bool disposing)
-        {
-            if (disposing) 
-            {
-                // free managed resources
-                this._uimfReader.Dispose();
-                this.DatasetName = null;
-                this.OutputPath = null;
-            }
-
-            // free native resources if there are any.
-            Trace.Listeners.Clear();
-        }
-    }
-}
+﻿// --------------------------------------------------------------------------------------------------------------------
+// <copyright file="MoleculeInformedWorkflow.cs" company="PNNL">
+//   Written for the Department of Energy (PNNL, Richland, WA)
+//   Copyright 2014, Battelle Memorial Institute.  All Rights Reserved.
+// </copyright>
+// <summary>
+//   Find molecules with a known formula and know ionization methods. metabolites and pipetides alike.
+// </summary>
+// --------------------------------------------------------------------------------------------------------------------
+
+namespace ImsInformed.Util
+{
+    using System;
+    using System.Collections;
+    using System.Collections.Generic;
+    using System.Diagnostics;
+    using System.Globalization;
+    using System.IO;
+    using System.Linq;
+    using System.Windows.Documents;
+
+    using DeconTools.Backend.Core;
+
+    using ImsInformed.Domain;
+    using ImsInformed.Filters;
+    using ImsInformed.IO;
+    using ImsInformed.Parameters;
+    using ImsInformed.Scoring;
+    using ImsInformed.Stats;
+
+    using InformedProteomics.Backend.Data.Biology;
+    using InformedProteomics.Backend.Data.Composition;
+
+    using MultiDimensionalPeakFinding.PeakDetection;
+
+    /// <summary>
+    /// Find molecules with a known formula and know ionization methods. metabolites and pipetides alike.
+    /// </summary>
+    public class MoleculeInformedWorkflow : InformedWorkflow, IDisposable
+    {
+        /// <summary>
+        /// Initializes a new instance of the <see cref="MoleculeInformedWorkflow"/> class.
+        /// </summary>
+        /// <param name="uimfFileLocation">
+        /// The UIMF file location.
+        /// </param>
+        /// <param name="outputDirectory">
+        /// The output directory.
+        /// </param>
+        /// <param name="resultFileName">
+        /// The result path.
+        /// </param>
+        /// <param name="parameters">
+        /// The parameters.
+        /// </param>
+        public MoleculeInformedWorkflow(string uimfFileLocation, string outputDirectory, string resultFileName, MoleculeWorkflowParameters parameters) : base(uimfFileLocation, parameters)
+        {
+            this.DatasetName = Path.GetFileNameWithoutExtension(uimfFileLocation);
+
+            this.Parameters = parameters;
+
+            this.ResultFileName = resultFileName;
+            
+            if (outputDirectory == string.Empty)
+            {
+                outputDirectory = Directory.GetCurrentDirectory();
+            } 
+            
+            if (!outputDirectory.EndsWith("\\"))
+            {
+                outputDirectory += "\\";
+            }
+
+            if (!Directory.Exists(outputDirectory))
+            {
+                try
+                {
+                    Directory.CreateDirectory(outputDirectory);
+                }
+                catch (Exception)
+                {
+                    Console.WriteLine("Failed to create directory.");
+                    throw;
+                }
+            }
+
+            this.OutputPath = outputDirectory;
+
+            Trace.Listeners.Clear();
+            ConsoleTraceListener consoleTraceListener = new ConsoleTraceListener(false);
+            consoleTraceListener.TraceOutputOptions = TraceOptions.DateTime;
+            string result = this.OutputPath + this.ResultFileName;
+            this.fileWriter = File.AppendText(result);
+            TextWriterTraceListener resultFileTraceListener = new TextWriterTraceListener(fileWriter)
+            {
+                Name = "this.DatasetName" + "_Result",
+                TraceOutputOptions = TraceOptions.ThreadId | TraceOptions.DateTime
+            };
+            
+            Trace.Listeners.Add(consoleTraceListener);
+            Trace.Listeners.Add(resultFileTraceListener);
+            Trace.AutoFlush = true;
+        }
+
+        /// <summary>
+        /// Gets or sets the parameters.
+        /// </summary>
+        public MoleculeWorkflowParameters Parameters { get; set; }
+
+        /// <summary>
+        /// Gets or sets the dataset name.
+        /// </summary>
+        public string DatasetName { get; set; }
+
+        /// <summary>
+        /// The file writer.
+        /// </summary>
+        private readonly StreamWriter fileWriter; 
+
+        /// <summary>
+        /// Gets the result path.
+        /// </summary>
+        public string ResultFileName { get; private set; }
+
+        /// <summary>
+        /// Gets or sets the output path.
+        /// </summary>
+        public string OutputPath { get; set; }
+
+        /// <summary>
+        /// The target ion.
+        /// </summary>
+        /// <param name="target">
+        /// The target.
+        /// </param>
+        /// <param name="n">
+        /// The n.
+        /// </param>
+        /// <param name="chargeState">
+        /// The charge state.
+        /// </param>
+        /// <returns>
+        /// The <see cref="Ion"/>.
+        /// </returns>
+        public static Ion TargetIon(ImsTarget target, int n, int chargeState)
+        {
+            return new Ion(target.Composition, chargeState);
+        }
+
+        public IDictionary<ImsTarget, MoleculeInformedWorkflowResult> RunMoleculeInformedWorkFlow(IEnumerable<ImsTarget> targetList, bool detailedVerbose = true)
+        {
+            foreach (var target in targetList)
+            {
+                if (target.EmpiricalFormula != null)
+                {
+                    Console.Write("    Target: " + target.EmpiricalFormula);
+                    Console.WriteLine(" (MZ = {0})", target.Mass);
+                }
+                else
+                {
+                    Console.WriteLine("    Target: Unknown (MZ = {0})", target.TargetMz);
+                }
+            }
+
+            IDictionary<ImsTarget, MoleculeInformedWorkflowResult> targetResultMap = new Dictionary<ImsTarget, MoleculeInformedWorkflowResult>();
+            foreach (var target in targetList)
+            {
+                MoleculeInformedWorkflowResult result = this.RunMoleculeInformedWorkFlow(target, detailedVerbose);
+                targetResultMap.Add(target, result);
+            }
+
+            return targetResultMap;
+        }
+
+        /// <summary>
+        /// The run molecule informed work flow.
+        /// </summary>
+        /// <param name="target">
+        /// The target.
+        /// </param>
+        /// <param name="detailedVerbose"></param>
+        /// <returns>
+        /// The <see cref="MoleculeInformedWorkflowResult"/>.
+        /// </returns>
+        public MoleculeInformedWorkflowResult RunMoleculeInformedWorkFlow(ImsTarget target, bool detailedVerbose = true)
+        {
+            string targetDescription = target.Composition == null ? ("[Mz = " + target.TargetMz.ToString(CultureInfo.InvariantCulture) + "]") : target.EmpiricalFormula;
+            double monoisotopicMass = 0;
+
+            MoleculeInformedWorkflowResult informedResult;
+
+            try
+            {
+                // Compensate for mass changes due to ionization
+                Composition targetComposition = MoleculeUtil.IonizationCompositionCompensation(target.Composition, target.IonizationType);
+
+                // Get the monoisotopic mass for viper
+                double targetMass = (target.Composition == null) ? target.TargetMz : targetComposition.Mass;
+                if (target.IonizationType == IonizationMethod.ProtonMinus || target.IonizationType == IonizationMethod.APCI || target.IonizationType == IonizationMethod.HCOOMinus || target.IonizationType == IonizationMethod.Proton2MinusSodiumPlus)
+                {
+                    monoisotopicMass = targetMass + new Composition(0, 1, 0, 0, 0).Mass;
+                }
+                else
+                {
+                    monoisotopicMass = targetMass - new Composition(0, 1, 0, 0, 0).Mass;
+                }
+                
+                // ImsTarget assumes proton+ ionization because it's designed for peptides. Get rid of it here.
+                targetComposition = MoleculeUtil.IonizationCompositionDecompensation(targetComposition, IonizationMethod.ProtonPlus);
+                             
+                // Setup target object
+                if (targetComposition != null) 
+                {
+                    // Because Ion class from Informed Proteomics assumes adding a proton, that's the reason for decompensation
+                    Ion targetIon = new Ion(targetComposition, 1);
+                    target.TargetMz = targetIon.GetMonoIsotopicMz();
+                } 
+                
+                Trace.WriteLine(String.Empty);
+
+                if (detailedVerbose)
+                {
+                    Trace.WriteLine("Dataset: " + this.DatasetName);
+                    Trace.WriteLine("Ionization method: " + target.IonizationType.ToFriendlyString());
+                    if (targetComposition != null)
+                    {
+                        Trace.WriteLine("Target Empirical Formula: " + target.EmpiricalFormula);
+                    }
+
+                    Trace.WriteLine("Targeting Mz: " + target.TargetMz);
+                    Trace.WriteLine(string.Empty);
+                } 
+                else
+                {
+                    if (targetComposition == null)
+                    {
+                        Trace.Write(String.Format("Target: Mz = {0}", target.TargetMz));
+                    }
+                    else
+                    {
+                        Trace.Write(String.Format("Target: {0}", target.EmpiricalFormula));
+                    }
+
+                    Trace.WriteLine(target.IonizationType.ToFriendlyString() + ":");
+                }
+
+                // Generate Theoretical Isotopic Profile
+                List<Peak> theoreticalIsotopicProfilePeakList = null;
+                if (targetComposition != null) 
+                {
+                    string empiricalFormula = targetComposition.ToPlainString();
+                    IsotopicProfile theoreticalIsotopicProfile = _theoreticalFeatureGenerator.GenerateTheorProfile(empiricalFormula, 1);
+                    theoreticalIsotopicProfilePeakList = theoreticalIsotopicProfile.Peaklist.Cast<Peak>().ToList();
+                }
+                
+                // Voltage grouping
+                VoltageSeparatedAccumulatedXICs accumulatedXiCs = new VoltageSeparatedAccumulatedXICs(_uimfReader, target.TargetMz, _parameters);
+                
+                // For each voltage, find 2D XIC features 
+                if (detailedVerbose)
+                {
+                    Trace.WriteLine("Feature detection and scoring: ");
+                }
+
+                IList<VoltageGroup> rejectionList = new List<VoltageGroup>();
+                foreach (VoltageGroup voltageGroup in accumulatedXiCs.Keys)
+                {    
+                    double globalMaxIntensity = MoleculeUtil.MaxDigitization(voltageGroup, _uimfReader);
+                
+                    // Smooth Chromatogram
+                    IEnumerable<Point> pointList = WaterShedMapUtil.BuildWatershedMap(accumulatedXiCs[voltageGroup].IntensityPoints);
+                    _smoother.Smooth(ref pointList);
+                    
+                    // Peak Find Chromatogram
+                    List<FeatureBlob> featureBlobs = FeatureDetection.DoWatershedAlgorithm(pointList).ToList();
+                
+                    // Preliminary filtering: reject small feature peaks.
+                    featureBlobs = FeatureDetection.FilterFeatureList(featureBlobs, this.Parameters.FeatureFilterLevel).ToList();
+                
+                    // Calculate feature statistics and discard features with 
+                    foreach (FeatureBlob feature in featureBlobs)
+                    {
+                        feature.CalculateStatistics();
+                    }
+                
+                    // Score features
+                    IDictionary<FeatureBlob, FeatureScoreHolder> scoresTable = new Dictionary<FeatureBlob, FeatureScoreHolder>();
+                    if (detailedVerbose)
+                    {
+                        Trace.WriteLine(String.Format("    Voltage Group: {0:F4} V, [{1}-{2}]", voltageGroup.MeanVoltageInVolts, voltageGroup.FirstFrameNumber - 1, voltageGroup.FirstFrameNumber + voltageGroup.AccumulationCount - 2));
+                    }
+
+                    foreach (var featureBlob in featureBlobs)
+                    {   
+                        FeatureScoreHolder currentScoreHolder;
+                        currentScoreHolder.IntensityScore = FeatureScores.IntensityScore(this, featureBlob, voltageGroup, globalMaxIntensity);
+                        
+                        currentScoreHolder.PeakShapeScore = FeatureScores.PeakShapeScore(this, featureBlob.Statistics, voltageGroup, target.TargetMz, globalMaxIntensity);
+                
+                        currentScoreHolder.IsotopicScore = 0;
+                        if (targetComposition != null)
+                        {
+                             currentScoreHolder.IsotopicScore = FeatureScores.IsotopicProfileScore(this, target,featureBlob.Statistics,theoreticalIsotopicProfilePeakList,voltageGroup,IsotopicScoreMethod.Angle, globalMaxIntensity);
+                        }
+                
+                        scoresTable.Add(featureBlob, currentScoreHolder);
+                    }
+                
+                    // 2st round filtering: filter out non target peaks and noise. 
+                    Predicate<FeatureBlob> intensityThreshold = blob => FeatureFilters.FilterLowIntensity(blob, scoresTable[blob].IntensityScore, this.Parameters.IntensityThreshold);
+                
+                    // filter out features with Ims scans at 1% left or right.
+                    Predicate<FeatureBlob> scanPredicate = blob => FeatureFilters.FilterExtremeDriftTime(blob, (int)this.NumberOfScans);
+                    Predicate<FeatureBlob> shapeThreshold = blob => FeatureFilters.FilterBadPeakShape(blob, scoresTable[blob].PeakShapeScore, this.Parameters.PeakShapeThreshold);
+                    Predicate<FeatureBlob> isotopeThreshold = blob => FeatureFilters.FilterBadIsotopicProfile(blob, scoresTable[blob].IsotopicScore, this.Parameters.IsotopicFitScoreThreshold);
+                
+                    // Print out candidate features that pass the intensity threshold.
+                    foreach (var featureBlob in featureBlobs)
+                    {  
+                        bool badScanRange = scanPredicate(featureBlob);
+                        bool lowIntenstity = intensityThreshold(featureBlob);
+                        bool badPeakShape = shapeThreshold(featureBlob);
+                        bool lowIsotopicAffinity = isotopeThreshold(featureBlob);
+                        FeatureScoreHolder currentScoreHolder = scoresTable[featureBlob];
+                        if (detailedVerbose)
+                        {
+                            Trace.WriteLine(String.Format("        Candidate feature found at scan number {0}", featureBlob.Statistics.ScanImsRep));
+                            Trace.WriteLine(String.Format("            IntensityScore: {0:F4}", currentScoreHolder.IntensityScore));
+                            if (!lowIntenstity)
+                            {
+                                Trace.WriteLine(String.Format("            peakShapeScore: {0:F4}", currentScoreHolder.PeakShapeScore));
+                            
+                                if (targetComposition != null)
+                                {
+                                    Trace.WriteLine(String.Format("            isotopicScore:  {0:F4}", currentScoreHolder.IsotopicScore));
+                                }
+                            }
+                        }
+                
+                        string rejectionReason = badScanRange ? "        [Bad scan range] " : "        ";
+                        rejectionReason += lowIntenstity ? "[Low Intensity] " : string.Empty;
+                        rejectionReason += !lowIntenstity && badPeakShape ? "[Bad Peak Shape] " : string.Empty;
+                        rejectionReason += !lowIntenstity && lowIsotopicAffinity ? "[Different Isotopic Profile] " : string.Empty;
+
+                        if (detailedVerbose)
+                        {
+                            if (badScanRange || lowIntenstity || lowIsotopicAffinity || badPeakShape)
+                            {
+                                Trace.WriteLine(rejectionReason);
+                            }
+                            else
+                            {
+                                Trace.WriteLine("        [PASS]");
+                            }
+                
+                            Trace.WriteLine(string.Empty);
+                        }
+                    }
+                    
+                    featureBlobs.RemoveAll(scanPredicate);
+                
+                    featureBlobs.RemoveAll(intensityThreshold);
+                
+                    featureBlobs.RemoveAll(shapeThreshold);
+                    if (targetComposition != null)
+                    {
+                        featureBlobs.RemoveAll(isotopeThreshold);
+                    }
+                
+                    ScoreUtil.LikelihoodFunc likelihoodFunc = TargetPresenceLikelihoodFunctions.IntensityDominantLikelihoodFunction;
+                    if (featureBlobs.Count > 0)
+                    {
+                        IDictionary<FeatureBlob, FeatureScoreHolder> qualifiedFeatures = featureBlobs.ToDictionary(feature => feature, feature => scoresTable[feature]);
+                        // Assign the best feature to voltage group it belongs to, with the feature score as one of the criteria of that voltage group.
+                
+                        // TODO: If there are more than one apexes in the best feature. Treat them as isomers.
+                
+                        voltageGroup.BestFeature = ScoreUtil.SelectMostLikelyFeature(qualifiedFeatures, likelihoodFunc);
+                        voltageGroup.BestFeatureScores = scoresTable[voltageGroup.BestFeature];
+                    }
+                    else 
+                    {
+                        if (detailedVerbose)
+                        {
+                            Trace.WriteLine(String.Format("    (All features were rejected in voltage group {0:F4} V)", voltageGroup.MeanVoltageInVolts));
+                            Trace.WriteLine(string.Empty);
+                            Trace.WriteLine(string.Empty);
+                        }
+                
+                        // Select the one of the better features from the features rejected to represent the voltage group.
+                        voltageGroup.BestFeature = ScoreUtil.SelectMostLikelyFeature(scoresTable, likelihoodFunc);
+                        if (voltageGroup.BestFeature != null)
+                        {
+                            voltageGroup.BestFeatureScores = scoresTable[voltageGroup.BestFeature];
+                        }
+                
+                        rejectionList.Add(voltageGroup);
+                    }
+                
+                    // Rate the feature's VoltageGroupScore score. VoltageGroupScore score measures how likely the voltage group contains and detected the target ion.
+                    voltageGroup.VoltageGroupScore = VoltageGroupScore.ComputeVoltageGroupStabilityScore(voltageGroup);
+                }
+                
+                // Remove voltage groups
+                foreach (VoltageGroup voltageGroup in rejectionList)
+                {
+                    accumulatedXiCs.Remove(voltageGroup);
+                    // Choose the best feature in the voltage group as the best feature (even if non qualified).
+                }
+                
+                if (accumulatedXiCs.Keys.Count < 1)
+                {
+                    AnalysisScoresHolder analysisScores;
+                    analysisScores.RSquared = 0;
+                    analysisScores.AverageVoltageGroupStabilityScore = VoltageGroupScore.AverageVoltageGroupStabilityScore(rejectionList);
+                    
+                    // quantize the VG score from VGs in the removal list.
+                    IEnumerable<FeatureScoreHolder> featureScores = rejectionList.Select(x => x.BestFeatureScores);
+                    analysisScores.AverageCandidateTargetScores = FeatureScores.AverageFeatureScores(featureScores);
+                    informedResult = new MoleculeInformedWorkflowResult(
+                        this.DatasetName,
+                        targetDescription,
+                        target.IonizationType,
+                        AnalysisStatus.NEG,
+                        analysisScores,
+                        null);
+                    
+                    Trace.WriteLine("Analysis result");
+                    Trace.WriteLine(String.Format("    Analysis Conclusion: {0}", informedResult.AnalysisStatus));
+                    if (detailedVerbose)
+                    {
+                        Trace.WriteLine(String.Format("    Average Voltage Group Stability Score {0:F4}", informedResult.AnalysisScoresHolder.AverageVoltageGroupStabilityScore));
+                        Trace.WriteLine(String.Format("    Average Best Feature Intensity Score {0:F4}",    informedResult.AnalysisScoresHolder.AverageCandidateTargetScores.IntensityScore));
+                        
+                        if (targetComposition != null)
+                        {
+                            Trace.WriteLine(String.Format("    Average Best Feature Isotopic Score {0:F4}",     informedResult.AnalysisScoresHolder.AverageCandidateTargetScores.IsotopicScore));
+                        }
+
+                        Trace.WriteLine(String.Format("    Average Best Feature Peak Shape Score {0:F4}", informedResult.AnalysisScoresHolder.AverageCandidateTargetScores.PeakShapeScore));
+                    }
+                    return informedResult;
+                }
+                
+                // Calculate the fit line from the remaining voltage groups with reliable drift time measurement.
+                HashSet<ContinuousXYPoint> allFitPoints = new HashSet<ContinuousXYPoint>();
+                foreach (VoltageGroup group in accumulatedXiCs.Keys)
+                {
+                    // convert drift time to SI unit seconds
+                    double x = group.BestFeature.Statistics.ScanImsRep * group.AverageTofWidthInSeconds;
+                
+                    // P/(T*V) value in pascal per (volts * kelvin)
+                    double y = group.MeanPressureNondimensionalized / group.MeanVoltageInVolts
+                               / group.MeanTemperatureNondimensionalized;
+                     
+                    ContinuousXYPoint point = new ContinuousXYPoint(x, y);
+                
+                    allFitPoints.Add(point);
+                
+                    // Add fit point to voltage group
+                    group.FitPoint = point;
+                }
+                
+                double driftTubeLength = FakeUIMFReader.DriftTubeLengthInCentimeters;
+                FitLine line = new FitLine(allFitPoints);
+                
+                double voltageGroupDriftTimeInMs = -1;
+                
+                // Printout results
+                if (detailedVerbose)
+                {
+                    Trace.WriteLine("Target Identification");
+                }
+
+                foreach (VoltageGroup voltageGroup in accumulatedXiCs.Keys)
+                {
+                    voltageGroupDriftTimeInMs = voltageGroup.FitPoint.X * 1000;
+                
+                    // Normalize the drift time to be displayed.
+                    voltageGroupDriftTimeInMs = MoleculeUtil.NormalizeDriftTime(voltageGroupDriftTimeInMs, voltageGroup);
+                    if (detailedVerbose)
+                    {
+                        Trace.WriteLine(String.Format("    Target presence confirmed at {0:F2} ± {1:F2} V.", voltageGroup.MeanVoltageInVolts, Math.Sqrt (voltageGroup.VarianceVoltage)));
+                        Trace.WriteLine(String.Format("        Frame range: [{0}, {1}]", voltageGroup.FirstFrameNumber - 1,     voltageGroup.FirstFrameNumber   +voltageGroup.AccumulationCount - 2));
+                        Trace.WriteLine(String.Format("        Drift time: {0:F4} ms (Scan# = {1})", voltageGroup.FitPoint.X * 1000,    voltageGroup.BestFeature.Statistics.ScanImsRep));
+                                                               
+                        Trace.WriteLine(String.Format("        Cook's distance: {0:F4}", voltageGroup.FitPoint.CooksD));
+                        Trace.WriteLine(String.Format("        VoltageGroupScore: {0:F4}", voltageGroup.VoltageGroupScore));
+                        Trace.WriteLine(String.Format("        IntensityScore: {0:F4}", voltageGroup.BestFeatureScores.IntensityScore));
+                        if (targetComposition != null)
+                        {
+                            Trace.WriteLine(String.Format("        IsotopicScore: {0:F4}", voltageGroup.BestFeatureScores.IsotopicScore));
+                        }
+                
+                        Trace.WriteLine(String.Format("        PeakShapeScore: {0:F4}", voltageGroup.BestFeatureScores.PeakShapeScore));
+                        Trace.WriteLine(string.Empty);
+                    }
+                }
+                
+                // If not enough points
+                int minFitPoints = this.Parameters.MinFitPoints;
+                bool sufficientPoints = allFitPoints.Count >= minFitPoints;
+                if (!sufficientPoints)
+                {
+                    if (detailedVerbose)
+                    {
+                        Trace.WriteLine("Not enough points are qualified to perform linear fit. Abort identification.");
+                    }
+                
+                    AnalysisScoresHolder scoreHolder;
+                    scoreHolder.RSquared = 0;
+                    scoreHolder.AverageVoltageGroupStabilityScore = VoltageGroupScore.AverageVoltageGroupStabilityScore(accumulatedXiCs.Keys);
+                    IEnumerable<FeatureScoreHolder> featureScores = accumulatedXiCs.Keys.Select(x => x.BestFeatureScores);
+                    scoreHolder.AverageCandidateTargetScores = FeatureScores.AverageFeatureScores(featureScores);
+                    informedResult = new MoleculeInformedWorkflowResult(
+                        this.DatasetName,
+                        targetDescription,
+                        target.IonizationType,
+                        AnalysisStatus.NSP,
+                        scoreHolder,
+                        null);
+                    return informedResult;
+                }
+                
+                // Remove outliers with high influence.
+                line.RemoveOutliersAboveThreshold(3, minFitPoints);
+                
+                // Remove outliers until min fit point is reached or good R2 is achieved.
+                while (AnalysisFilter.FilterLowR2(line.RSquared) && line.FitPointCollection.Count > minFitPoints)
+                {
+                    line.RemoveOutlierWithHighestCookDistance(minFitPoints);
+                }
+                
+                // Remove the voltage considered outliers
+                foreach (VoltageGroup voltageGroup in accumulatedXiCs.Keys.Where(p => line.OutlierCollection.Contains(p.FitPoint)).ToList())
+                {
+                    accumulatedXiCs.Remove(voltageGroup);
+                }
+                    
+                // Export the fit line into QC oxyplot drawings
+                string outputPath = this.OutputPath + this.DatasetName + "_" + target.IonizationType + "_QA.png";
+                ImsInformedPlotter.MobilityFitLine2PNG(outputPath, line);
+                if (detailedVerbose)
+                {
+                    Console.WriteLine("Writes QC plot of fitline to " + outputPath);
+                    Trace.WriteLine(string.Empty);
+                }
+                
+                double rSquared = line.RSquared;
+                
+                // Compute mobility and cross section area
+                double mobility = driftTubeLength * driftTubeLength / (1 / line.Slope);
+                Composition bufferGas = new Composition(0, 0, 2, 0, 0);
+                double reducedMass = MoleculeUtil.ComputeReducedMass(target.TargetMz, bufferGas);
+                
+                // Find the average temperature across various non outlier voltage groups.
+                double globalMeanTemperature = 0;
+                int frameCount = 0;
+                foreach (VoltageGroup group in accumulatedXiCs.Keys)
+                {
+                    double voltageGroupTemperature = UnitConversion.AbsoluteZeroInKelvin * group.MeanTemperatureNondimensionalized;
+                    globalMeanTemperature += voltageGroupTemperature * group.AccumulationCount;
+                    frameCount += group.AccumulationCount;
+                }
+                
+                globalMeanTemperature /= frameCount;
+                
+                double crossSection = MoleculeUtil.ComputeCrossSectionalArea(globalMeanTemperature, mobility, 1, reducedMass); // Charge State is assumed to be 1 here;
+                
+                // Initialize the result struct.
+                AnalysisScoresHolder analysisScoreHolder;
+                analysisScoreHolder.RSquared = rSquared;
+                analysisScoreHolder.AverageVoltageGroupStabilityScore = VoltageGroupScore.AverageVoltageGroupStabilityScore(accumulatedXiCs.Keys);
+                IEnumerable<FeatureScoreHolder> scores = accumulatedXiCs.Keys.Select(x => x.BestFeatureScores);
+                analysisScoreHolder.AverageCandidateTargetScores = FeatureScores.AverageFeatureScores(scores);
+                AnalysisStatus finalStatus = AnalysisFilter.FilterLowR2(rSquared) ? AnalysisStatus.REJ : AnalysisStatus.POS;
+                
+                // Check if the last voltage group still exists as fit point
+                if (finalStatus == AnalysisStatus.REJ)
+                {
+                    voltageGroupDriftTimeInMs = -1;
+                }
+                
+                // Check if the last voltage remaining is the last voltage group in the experiment.
+                if (accumulatedXiCs.Keys.Last().FirstFrameNumber + accumulatedXiCs.Keys.Last().AccumulationCount - 2 < this.NumberOfFrames - 1)
+                {
+                    voltageGroupDriftTimeInMs = -2;
+                }
+                
+                IList<TargetIsomerReport> isomers = new List<TargetIsomerReport>();
+                TargetIsomerReport mostLikelyIsomer;
+                mostLikelyIsomer.Mobility = mobility;
+                mostLikelyIsomer.CrossSectionalArea = crossSection;
+                mostLikelyIsomer.MonoisotopicMass = monoisotopicMass;
+                mostLikelyIsomer.LastVoltageGroupDriftTimeInMs = voltageGroupDriftTimeInMs;
+                isomers.Add(mostLikelyIsomer);
+                
+                informedResult = new MoleculeInformedWorkflowResult(
+                this.DatasetName,
+                targetDescription,
+                target.IonizationType,
+                finalStatus,
+                analysisScoreHolder,
+                isomers);
+                
+                Trace.WriteLine("Analysis result");
+                Trace.WriteLine(String.Format("    Analysis Conclusion: {0}", informedResult.AnalysisStatus));
+                Trace.WriteLine(String.Format("    R Squared {0:F4}", informedResult.AnalysisScoresHolder.RSquared));
+
+                if (detailedVerbose)
+                {
+                    Trace.WriteLine(String.Format("    Average Voltage Group Stability Score {0:F4}", informedResult.AnalysisScoresHolder.AverageVoltageGroupStabilityScore));
+                    Trace.WriteLine(String.Format("    Average Candidate Target Intensity Score {0:F4}",    informedResult.AnalysisScoresHolder.AverageCandidateTargetScores.IntensityScore));
+                    
+                    if (targetComposition != null)
+                    {
+                        Trace.WriteLine(String.Format("    Average Candidate Target Isotopic Score {0:F4}",     informedResult.AnalysisScoresHolder.AverageCandidateTargetScores.IsotopicScore));
+                    }
+                    
+                    Trace.WriteLine(String.Format("    Average Candidate Target Peak Shape Score {0:F4}", informedResult.AnalysisScoresHolder.AverageCandidateTargetScores.PeakShapeScore));
+                }
+                
+                int isomerIndex = 1;
+                bool onlyOneIsomer = informedResult.MatchingIsomers.Count() <= 1;
+                foreach (var isomer in informedResult.MatchingIsomers)
+                {
+                    if (!onlyOneIsomer)
+                    {
+                        Trace.WriteLine(String.Format("    Isomer #[{0}]" , isomerIndex));
+                    }
+                
+                    Trace.WriteLine(String.Format("    Last VoltageGroup Drift Time: {0:F4} ms", isomer.LastVoltageGroupDriftTimeInMs));
+                    Trace.WriteLine(String.Format("    Mobility: {0:F4} cm^2/(s*V)", isomer.Mobility));
+                    Trace.WriteLine(String.Format("    Cross Sectional Area: {0:F4} Å^2", isomer.CrossSectionalArea));
+                    isomerIndex++;
+                
+                    if (!onlyOneIsomer)
+                    {
+                        Trace.WriteLine("");
+                    }
+                }
+                
+                return informedResult;
+            }
+            catch (Exception e)
+            {
+                // Print result
+                Trace.Listeners.Clear();
+                ConsoleTraceListener consoleTraceListener = new ConsoleTraceListener(false);
+                consoleTraceListener.TraceOutputOptions = TraceOptions.DateTime;
+                string result = this.OutputPath + this.ResultFileName;
+                
+                using (StreamWriter resultFile = File.AppendText(result))
+                {
+                    TextWriterTraceListener resultFileTraceListener = new TextWriterTraceListener(resultFile)
+                    {
+                        Name = "this.DatasetName" + "_Result",
+                        TraceOutputOptions = TraceOptions.ThreadId | TraceOptions.DateTime
+                    };
+                
+                    Trace.Listeners.Add(consoleTraceListener);
+                    Trace.Listeners.Add(resultFileTraceListener);
+                    Trace.AutoFlush = true;
+                    Trace.WriteLine(e.Message);
+                    Trace.WriteLine(e.StackTrace);
+                }
+
+                // create the error result
+                AnalysisScoresHolder analysisScores;
+                analysisScores.RSquared = 0;
+                analysisScores.AverageCandidateTargetScores.IntensityScore = 0;
+                analysisScores.AverageCandidateTargetScores.IsotopicScore = 0;
+                analysisScores.AverageCandidateTargetScores.PeakShapeScore = 0;
+                analysisScores.AverageVoltageGroupStabilityScore = 0;
+
+                informedResult = new MoleculeInformedWorkflowResult(
+                    this.DatasetName,
+                    targetDescription,
+                    target.IonizationType,
+                    AnalysisStatus.ERR,
+                    analysisScores,
+                    null);
+                return informedResult;
+            }
+        }
+
+        /// <summary>
+        /// The dispose.
+        /// </summary>
+        public void Dispose()
+        {
+            this.Dispose(true);
+            GC.SuppressFinalize(this);
+        }
+
+        /// <summary>
+        /// Finalizer
+        /// </summary>
+        ~MoleculeInformedWorkflow()
+        {
+            this.Dispose(false);
+        }
+
+        /// <summary>
+        /// The dispose.
+        /// </summary>
+        /// <param name="disposing">
+        /// The disposing.
+        /// </param>
+        public virtual void Dispose(bool disposing)
+        {
+            if (disposing) 
+            {
+                // free managed resources
+                this._uimfReader.Dispose();
+                this.DatasetName = null;
+                this.OutputPath = null;
+            }
+
+            // free native resources if there are any.
+            Trace.Listeners.Clear();
+        }
+    }
+}