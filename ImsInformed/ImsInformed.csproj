--- conflicted
+++ resolved
@@ -1,193 +1,189 @@
-﻿<?xml version="1.0" encoding="utf-8"?>
-<Project ToolsVersion="12.0" DefaultTargets="Build" xmlns="http://schemas.microsoft.com/developer/msbuild/2003">
-  <PropertyGroup>
-    <Configuration Condition=" '$(Configuration)' == '' ">Debug</Configuration>
-    <Platform Condition=" '$(Platform)' == '' ">AnyCPU</Platform>
-    <ProductVersion>8.0.30703</ProductVersion>
-    <SchemaVersion>2.0</SchemaVersion>
-    <ProjectGuid>{2AB9291A-A662-47DC-B1CC-95BD81F03A2A}</ProjectGuid>
-    <OutputType>Library</OutputType>
-    <AppDesignerFolder>Properties</AppDesignerFolder>
-    <RootNamespace>ImsInformed</RootNamespace>
-    <AssemblyName>ImsInformed</AssemblyName>
-    <TargetFrameworkVersion>v4.5.1</TargetFrameworkVersion>
-    <FileAlignment>512</FileAlignment>
-    <NuGetPackageImportStamp>6482a9ab</NuGetPackageImportStamp>
-    <TargetFrameworkProfile />
-  </PropertyGroup>
-  <PropertyGroup Condition="'$(Configuration)|$(Platform)' == 'Debug|x86'">
-    <DebugSymbols>true</DebugSymbols>
-    <OutputPath>bin\Debug\</OutputPath>
-    <DefineConstants>DEBUG;TRACE</DefineConstants>
-    <DebugType>full</DebugType>
-    <PlatformTarget>x64</PlatformTarget>
-    <ErrorReport>prompt</ErrorReport>
-    <Prefer32Bit>false</Prefer32Bit>
-  </PropertyGroup>
-  <PropertyGroup Condition="'$(Configuration)|$(Platform)' == 'Release|x86'">
-    <OutputPath>bin\x86\Release\</OutputPath>
-    <DefineConstants>TRACE</DefineConstants>
-    <Optimize>true</Optimize>
-    <DebugType>pdbonly</DebugType>
-    <PlatformTarget>x86</PlatformTarget>
-    <ErrorReport>prompt</ErrorReport>
-    <Prefer32Bit>false</Prefer32Bit>
-  </PropertyGroup>
-  <PropertyGroup Condition="'$(Configuration)|$(Platform)' == 'Debug|x64'">
-    <DebugSymbols>true</DebugSymbols>
-    <OutputPath>bin\x64\Debug\</OutputPath>
-    <DefineConstants>DEBUG;TRACE</DefineConstants>
-    <DebugType>full</DebugType>
-    <PlatformTarget>x64</PlatformTarget>
-    <ErrorReport>prompt</ErrorReport>
-    <CodeAnalysisRuleSet>MinimumRecommendedRules.ruleset</CodeAnalysisRuleSet>
-  </PropertyGroup>
-  <PropertyGroup Condition="'$(Configuration)|$(Platform)' == 'Release|x64'">
-    <OutputPath>bin\x64\Release\</OutputPath>
-    <DefineConstants>TRACE</DefineConstants>
-    <Optimize>true</Optimize>
-    <DebugType>pdbonly</DebugType>
-    <PlatformTarget>x64</PlatformTarget>
-    <ErrorReport>prompt</ErrorReport>
-    <CodeAnalysisRuleSet>MinimumRecommendedRules.ruleset</CodeAnalysisRuleSet>
-  </PropertyGroup>
-  <ItemGroup>
-    <Reference Include="DeconTools.Backend, Version=1.0.5044.25138, Culture=neutral, processorArchitecture=x86">
-      <SpecificVersion>False</SpecificVersion>
-      <HintPath>..\lib\DeconTools\DeconTools.Backend.dll</HintPath>
-    </Reference>
-    <Reference Include="InformedProteomics.Backend, Version=1.0.0.0, Culture=neutral, processorArchitecture=x86">
-      <SpecificVersion>False</SpecificVersion>
-      <HintPath>..\lib\InformedProteomics\InformedProteomics.Backend.dll</HintPath>
-    </Reference>
-    <Reference Include="log4net">
-      <HintPath>..\packages\log4net.2.0.3\lib\net40-full\log4net.dll</HintPath>
-    </Reference>
-    <Reference Include="MathNet.Numerics, Version=3.5.0.0, Culture=neutral, processorArchitecture=MSIL">
-      <SpecificVersion>False</SpecificVersion>
-      <HintPath>..\lib\MathNet.Numerics.dll</HintPath>
-    </Reference>
-    <Reference Include="MultiDimensionalPeakFinding, Version=1.0.0.0, Culture=neutral, processorArchitecture=AMD64">
-      <SpecificVersion>False</SpecificVersion>
-      <HintPath>..\lib\MultiDimensionalPeakFinding\MultiDimensionalPeakFinding.dll</HintPath>
-    </Reference>
-    <Reference Include="OxyPlot, Version=2015.1.781.0, Culture=neutral, PublicKeyToken=638079a8f0bd61e9, processorArchitecture=MSIL">
-      <SpecificVersion>False</SpecificVersion>
-      <HintPath>..\packages\OxyPlot.Core.2015.1.781-alpha\lib\net45\OxyPlot.dll</HintPath>
-    </Reference>
-    <Reference Include="OxyPlot.Wpf, Version=2015.1.781.0, Culture=neutral, PublicKeyToken=75e952ba404cdbb0, processorArchitecture=MSIL">
-      <SpecificVersion>False</SpecificVersion>
-      <HintPath>..\packages\OxyPlot.Wpf.2015.1.781-alpha\lib\net45\OxyPlot.Wpf.dll</HintPath>
-    </Reference>
-    <Reference Include="OxyPlot.Xps, Version=2015.1.781.0, Culture=neutral, processorArchitecture=MSIL">
-      <SpecificVersion>False</SpecificVersion>
-      <HintPath>..\packages\OxyPlot.Wpf.2015.1.781-alpha\lib\net45\OxyPlot.Xps.dll</HintPath>
-    </Reference>
-    <Reference Include="PNNLOmics, Version=1.0.0.0, Culture=neutral, processorArchitecture=MSIL">
-      <SpecificVersion>False</SpecificVersion>
-      <HintPath>..\lib\PNNLOmics.dll</HintPath>
-    </Reference>
-    <Reference Include="PresentationCore" />
-    <Reference Include="PresentationFramework" />
-    <Reference Include="System" />
-    <Reference Include="System.Core" />
-    <Reference Include="System.Xaml" />
-    <Reference Include="System.Xml.Linq" />
-    <Reference Include="System.Data" />
-    <Reference Include="System.Xml" />
-    <Reference Include="UIMFLibrary, Version=2.1.5394.28939, Culture=neutral, processorArchitecture=x86">
-      <SpecificVersion>False</SpecificVersion>
-      <HintPath>..\lib\UIMFLibrary\UIMFLibrary.dll</HintPath>
-    </Reference>
-    <Reference Include="WindowsBase" />
-  </ItemGroup>
-  <ItemGroup>
-    <Compile Include="Domain\ChargeStateCorrelationResult.cs" />
-    <Compile Include="Domain\DirectInjection\ExtractedIonChromatogram.cs" />
-    <Compile Include="Domain\DirectInjection\VoltageGroup.cs" />
-    <Compile Include="Domain\DirectInjection\VoltageSeparatedAccumulatedXICs.cs" />
-    <Compile Include="Domain\DriftTimeTarget.cs" />
-    <Compile Include="Domain\AnalysisStatus.cs" />
-    <Compile Include="Domain\FakeUIMFReader.cs" />
-    <Compile Include="Domain\ImsTarget.cs" />
-    <Compile Include="Domain\ImsTargetResult.cs" />
-    <Compile Include="Domain\InjectionMethod.cs" />
-    <Compile Include="Domain\IonizationMethod.cs" />
-<<<<<<< HEAD
-    <Compile Include="Domain\TargetIsomerReport.cs" />
-    <Compile Include="Domain\MoleculeInformedWorkflowResult.cs" />
-=======
-    <Compile Include="Domain\CrossSectionWorkflowResult.cs" />
-    <Compile Include="Domain\LiquidChromatography\FeatureBlobNet.cs" />
->>>>>>> 3811010b
-    <Compile Include="Filters\AnalysisFilter.cs" />
-    <Compile Include="Filters\FeatureFilters.cs" />
-    <Compile Include="Interfaces\IImsInformedWorkflow.cs" />
-    <Compile Include="Interfaces\IImsTarget.cs" />
-    <Compile Include="IO\ImsInformedPlotter.cs" />
-    <Compile Include="Parameters\CrossSectionSearchParameters.cs" />
-    <Compile Include="Scoring\AnalysisScore.cs" />
-    <Compile Include="Scoring\AnalysisScoresHolder.cs" />
-    <Compile Include="Scoring\TargetPresenceLikelihoodFunctions.cs" />
-    <Compile Include="Scoring\FeatureScores.cs" />
-    <Compile Include="Scoring\FeatureScoreHolder.cs" />
-    <Compile Include="Scoring\IsotopicScoreMethod.cs" />
-    <Compile Include="Scoring\ScoreType.cs" />
-    <Compile Include="Scoring\ScoreUtil.cs" />
-    <Compile Include="Scoring\VoltageGroupScore.cs" />
-    <Compile Include="Stats\FitLine.cs" />
-    <Compile Include="Domain\TargetType.cs" />
-    <Compile Include="Stats\NormalityTest.cs" />
-    <Compile Include="Stats\UnitConversion.cs" />
-    <Compile Include="IO\AlignmentImporter.cs" />
-    <Compile Include="IO\ImsTargetResultExporter.cs" />
-    <Compile Include="IO\MassTagImporter.cs" />
-    <Compile Include="Parameters\LCMSPeptideSearchParameters.cs" />
-    <Compile Include="Properties\AssemblyInfo.cs" />
-    <Compile Include="Properties\Resources.Designer.cs">
-      <AutoGen>True</AutoGen>
-      <DesignTime>True</DesignTime>
-      <DependentUpon>Resources.resx</DependentUpon>
-    </Compile>
-    <Compile Include="Util\IsotopicProfileUtil.cs" />
-    <Compile Include="Util\MoleculeUtil.cs" />
-    <Compile Include="Util\PeptideUtil.cs" />
-    <Compile Include="Util\SaturationDetector.cs" />
-    <Compile Include="Stats\ContinuousXYPoint.cs" />
-    <Compile Include="Workflows\CrossSectionWorkfow.cs" />
-    <Compile Include="Workflows\LCMSPeptideSearchWorkfow.cs" />
-    <Compile Include="Workflows\LibrarySearchWorkflow.cs" />
-  </ItemGroup>
-  <ItemGroup>
-    <None Include="app.config" />
-    <None Include="packages.config" />
-  </ItemGroup>
-  <ItemGroup>
-    <EmbeddedResource Include="PNNLOmicsElementData.xml">
-      <SubType>Designer</SubType>
-      <CopyToOutputDirectory>PreserveNewest</CopyToOutputDirectory>
-    </EmbeddedResource>
-    <EmbeddedResource Include="Properties\Resources.resx">
-      <Generator>ResXFileCodeGenerator</Generator>
-      <LastGenOutput>Resources.Designer.cs</LastGenOutput>
-      <SubType>Designer</SubType>
-    </EmbeddedResource>
-  </ItemGroup>
-  <ItemGroup>
-    <WCFMetadata Include="Service References\" />
-  </ItemGroup>
-  <ItemGroup />
-  <Import Project="$(MSBuildToolsPath)\Microsoft.CSharp.targets" />
-  <PropertyGroup>
-    <PostBuildEvent>xcopy /Y /S /C  "$(SolutionDir)lib\PNNLOmicsElementData.xml" "$(TargetDir)"
-xcopy /Y /S /C  "$(SolutionDir)lib\UIMFLibrary" "$(TargetDir)"
-</PostBuildEvent>
-  </PropertyGroup>
-  <!-- To modify your build process, add your task inside one of the targets below and uncomment it. 
-       Other similar extension points exist, see Microsoft.Common.targets.
-  <Target Name="BeforeBuild">
-  </Target>
-  <Target Name="AfterBuild">
-  </Target>
-  -->
+﻿<?xml version="1.0" encoding="utf-8"?>
+<Project ToolsVersion="12.0" DefaultTargets="Build" xmlns="http://schemas.microsoft.com/developer/msbuild/2003">
+  <PropertyGroup>
+    <Configuration Condition=" '$(Configuration)' == '' ">Debug</Configuration>
+    <Platform Condition=" '$(Platform)' == '' ">AnyCPU</Platform>
+    <ProductVersion>8.0.30703</ProductVersion>
+    <SchemaVersion>2.0</SchemaVersion>
+    <ProjectGuid>{2AB9291A-A662-47DC-B1CC-95BD81F03A2A}</ProjectGuid>
+    <OutputType>Library</OutputType>
+    <AppDesignerFolder>Properties</AppDesignerFolder>
+    <RootNamespace>ImsInformed</RootNamespace>
+    <AssemblyName>ImsInformed</AssemblyName>
+    <TargetFrameworkVersion>v4.5.1</TargetFrameworkVersion>
+    <FileAlignment>512</FileAlignment>
+    <NuGetPackageImportStamp>6482a9ab</NuGetPackageImportStamp>
+    <TargetFrameworkProfile />
+  </PropertyGroup>
+  <PropertyGroup Condition="'$(Configuration)|$(Platform)' == 'Debug|x86'">
+    <DebugSymbols>true</DebugSymbols>
+    <OutputPath>bin\Debug\</OutputPath>
+    <DefineConstants>DEBUG;TRACE</DefineConstants>
+    <DebugType>full</DebugType>
+    <PlatformTarget>x64</PlatformTarget>
+    <ErrorReport>prompt</ErrorReport>
+    <Prefer32Bit>false</Prefer32Bit>
+  </PropertyGroup>
+  <PropertyGroup Condition="'$(Configuration)|$(Platform)' == 'Release|x86'">
+    <OutputPath>bin\x86\Release\</OutputPath>
+    <DefineConstants>TRACE</DefineConstants>
+    <Optimize>true</Optimize>
+    <DebugType>pdbonly</DebugType>
+    <PlatformTarget>x86</PlatformTarget>
+    <ErrorReport>prompt</ErrorReport>
+    <Prefer32Bit>false</Prefer32Bit>
+  </PropertyGroup>
+  <PropertyGroup Condition="'$(Configuration)|$(Platform)' == 'Debug|x64'">
+    <DebugSymbols>true</DebugSymbols>
+    <OutputPath>bin\x64\Debug\</OutputPath>
+    <DefineConstants>DEBUG;TRACE</DefineConstants>
+    <DebugType>full</DebugType>
+    <PlatformTarget>x64</PlatformTarget>
+    <ErrorReport>prompt</ErrorReport>
+    <CodeAnalysisRuleSet>MinimumRecommendedRules.ruleset</CodeAnalysisRuleSet>
+  </PropertyGroup>
+  <PropertyGroup Condition="'$(Configuration)|$(Platform)' == 'Release|x64'">
+    <OutputPath>bin\x64\Release\</OutputPath>
+    <DefineConstants>TRACE</DefineConstants>
+    <Optimize>true</Optimize>
+    <DebugType>pdbonly</DebugType>
+    <PlatformTarget>x64</PlatformTarget>
+    <ErrorReport>prompt</ErrorReport>
+    <CodeAnalysisRuleSet>MinimumRecommendedRules.ruleset</CodeAnalysisRuleSet>
+  </PropertyGroup>
+  <ItemGroup>
+    <Reference Include="DeconTools.Backend, Version=1.0.5044.25138, Culture=neutral, processorArchitecture=x86">
+      <SpecificVersion>False</SpecificVersion>
+      <HintPath>..\lib\DeconTools\DeconTools.Backend.dll</HintPath>
+    </Reference>
+    <Reference Include="InformedProteomics.Backend, Version=1.0.0.0, Culture=neutral, processorArchitecture=x86">
+      <SpecificVersion>False</SpecificVersion>
+      <HintPath>..\lib\InformedProteomics\InformedProteomics.Backend.dll</HintPath>
+    </Reference>
+    <Reference Include="log4net">
+      <HintPath>..\packages\log4net.2.0.3\lib\net40-full\log4net.dll</HintPath>
+    </Reference>
+    <Reference Include="MathNet.Numerics, Version=3.5.0.0, Culture=neutral, processorArchitecture=MSIL">
+      <SpecificVersion>False</SpecificVersion>
+      <HintPath>..\lib\MathNet.Numerics.dll</HintPath>
+    </Reference>
+    <Reference Include="MultiDimensionalPeakFinding, Version=1.0.0.0, Culture=neutral, processorArchitecture=AMD64">
+      <SpecificVersion>False</SpecificVersion>
+      <HintPath>..\lib\MultiDimensionalPeakFinding\MultiDimensionalPeakFinding.dll</HintPath>
+    </Reference>
+    <Reference Include="OxyPlot, Version=2015.1.781.0, Culture=neutral, PublicKeyToken=638079a8f0bd61e9, processorArchitecture=MSIL">
+      <SpecificVersion>False</SpecificVersion>
+      <HintPath>..\packages\OxyPlot.Core.2015.1.781-alpha\lib\net45\OxyPlot.dll</HintPath>
+    </Reference>
+    <Reference Include="OxyPlot.Wpf, Version=2015.1.781.0, Culture=neutral, PublicKeyToken=75e952ba404cdbb0, processorArchitecture=MSIL">
+      <SpecificVersion>False</SpecificVersion>
+      <HintPath>..\packages\OxyPlot.Wpf.2015.1.781-alpha\lib\net45\OxyPlot.Wpf.dll</HintPath>
+    </Reference>
+    <Reference Include="OxyPlot.Xps, Version=2015.1.781.0, Culture=neutral, processorArchitecture=MSIL">
+      <SpecificVersion>False</SpecificVersion>
+      <HintPath>..\packages\OxyPlot.Wpf.2015.1.781-alpha\lib\net45\OxyPlot.Xps.dll</HintPath>
+    </Reference>
+    <Reference Include="PNNLOmics, Version=1.0.0.0, Culture=neutral, processorArchitecture=MSIL">
+      <SpecificVersion>False</SpecificVersion>
+      <HintPath>..\lib\PNNLOmics.dll</HintPath>
+    </Reference>
+    <Reference Include="PresentationCore" />
+    <Reference Include="PresentationFramework" />
+    <Reference Include="System" />
+    <Reference Include="System.Core" />
+    <Reference Include="System.Xaml" />
+    <Reference Include="System.Xml.Linq" />
+    <Reference Include="System.Data" />
+    <Reference Include="System.Xml" />
+    <Reference Include="UIMFLibrary, Version=2.1.5394.28939, Culture=neutral, processorArchitecture=x86">
+      <SpecificVersion>False</SpecificVersion>
+      <HintPath>..\lib\UIMFLibrary\UIMFLibrary.dll</HintPath>
+    </Reference>
+    <Reference Include="WindowsBase" />
+  </ItemGroup>
+  <ItemGroup>
+    <Compile Include="Domain\ChargeStateCorrelationResult.cs" />
+    <Compile Include="Domain\DirectInjection\ExtractedIonChromatogram.cs" />
+    <Compile Include="Domain\DirectInjection\VoltageGroup.cs" />
+    <Compile Include="Domain\DirectInjection\VoltageSeparatedAccumulatedXICs.cs" />
+    <Compile Include="Domain\DriftTimeTarget.cs" />
+    <Compile Include="Domain\AnalysisStatus.cs" />
+    <Compile Include="Domain\FakeUIMFReader.cs" />
+    <Compile Include="Domain\ImsTarget.cs" />
+    <Compile Include="Domain\ImsTargetResult.cs" />
+    <Compile Include="Domain\InjectionMethod.cs" />
+    <Compile Include="Domain\IonizationMethod.cs" />
+    <Compile Include="Domain\TargetIsomerReport.cs" />
+    <Compile Include="Domain\CrossSectionWorkflowResult.cs" />
+    <Compile Include="Domain\LiquidChromatography\FeatureBlobNet.cs" />
+    <Compile Include="Filters\AnalysisFilter.cs" />
+    <Compile Include="Filters\FeatureFilters.cs" />
+    <Compile Include="Interfaces\IImsInformedWorkflow.cs" />
+    <Compile Include="Interfaces\IImsTarget.cs" />
+    <Compile Include="IO\ImsInformedPlotter.cs" />
+    <Compile Include="Parameters\CrossSectionSearchParameters.cs" />
+    <Compile Include="Scoring\AnalysisScore.cs" />
+    <Compile Include="Scoring\AnalysisScoresHolder.cs" />
+    <Compile Include="Scoring\TargetPresenceLikelihoodFunctions.cs" />
+    <Compile Include="Scoring\FeatureScores.cs" />
+    <Compile Include="Scoring\FeatureScoreHolder.cs" />
+    <Compile Include="Scoring\IsotopicScoreMethod.cs" />
+    <Compile Include="Scoring\ScoreType.cs" />
+    <Compile Include="Scoring\ScoreUtil.cs" />
+    <Compile Include="Scoring\VoltageGroupScore.cs" />
+    <Compile Include="Stats\FitLine.cs" />
+    <Compile Include="Domain\TargetType.cs" />
+    <Compile Include="Stats\NormalityTest.cs" />
+    <Compile Include="Stats\UnitConversion.cs" />
+    <Compile Include="IO\AlignmentImporter.cs" />
+    <Compile Include="IO\ImsTargetResultExporter.cs" />
+    <Compile Include="IO\MassTagImporter.cs" />
+    <Compile Include="Parameters\LCMSPeptideSearchParameters.cs" />
+    <Compile Include="Properties\AssemblyInfo.cs" />
+    <Compile Include="Properties\Resources.Designer.cs">
+      <AutoGen>True</AutoGen>
+      <DesignTime>True</DesignTime>
+      <DependentUpon>Resources.resx</DependentUpon>
+    </Compile>
+    <Compile Include="Util\IsotopicProfileUtil.cs" />
+    <Compile Include="Util\MoleculeUtil.cs" />
+    <Compile Include="Util\PeptideUtil.cs" />
+    <Compile Include="Util\SaturationDetector.cs" />
+    <Compile Include="Stats\ContinuousXYPoint.cs" />
+    <Compile Include="Workflows\CrossSectionWorkflow.cs" />
+    <Compile Include="Workflows\LCMSPeptideSearchWorkfow.cs" />
+    <Compile Include="Workflows\LibrarySearchWorkflow.cs" />
+  </ItemGroup>
+  <ItemGroup>
+    <None Include="app.config" />
+    <None Include="packages.config" />
+  </ItemGroup>
+  <ItemGroup>
+    <EmbeddedResource Include="PNNLOmicsElementData.xml">
+      <SubType>Designer</SubType>
+      <CopyToOutputDirectory>PreserveNewest</CopyToOutputDirectory>
+    </EmbeddedResource>
+    <EmbeddedResource Include="Properties\Resources.resx">
+      <Generator>ResXFileCodeGenerator</Generator>
+      <LastGenOutput>Resources.Designer.cs</LastGenOutput>
+      <SubType>Designer</SubType>
+    </EmbeddedResource>
+  </ItemGroup>
+  <ItemGroup>
+    <WCFMetadata Include="Service References\" />
+  </ItemGroup>
+  <ItemGroup />
+  <Import Project="$(MSBuildToolsPath)\Microsoft.CSharp.targets" />
+  <PropertyGroup>
+    <PostBuildEvent>xcopy /Y /S /C  "$(SolutionDir)lib\PNNLOmicsElementData.xml" "$(TargetDir)"
+xcopy /Y /S /C  "$(SolutionDir)lib\UIMFLibrary" "$(TargetDir)"
+</PostBuildEvent>
+  </PropertyGroup>
+  <!-- To modify your build process, add your task inside one of the targets below and uncomment it. 
+       Other similar extension points exist, see Microsoft.Common.targets.
+  <Target Name="BeforeBuild">
+  </Target>
+  <Target Name="AfterBuild">
+  </Target>
+  -->
 </Project>