﻿// --------------------------------------------------------------------------------------------------------------------
// <copyright file="ImsTarget.cs" company="PNNL">
//   Written for the Department of Energy (PNNL, Richland, WA)
//   Copyright 2014, Battelle Memorial Institute.  All Rights Reserved.
// </copyright>
// <summary>
//   The ims target.
// </summary>
// --------------------------------------------------------------------------------------------------------------------

namespace ImsInformed.Domain
{
    using System;
    using System.Collections.Generic;
    using System.Globalization;
    using System.Linq;
    using System.Text;

    using ImsInformed.Interfaces;
    using ImsInformed.Util;

    using InformedProteomics.Backend.Data.Composition;
    using InformedProteomics.Backend.Data.Sequence;

    /// <summary>
    /// The IMS target.
    /// </summary>
    public class ImsTarget : IImsTarget
    {
        /// <summary>
        /// The peptide sequence.
        /// </summary>
        private string peptideSequence;

        /// <summary>
        /// The drift time target list.
        /// </summary>
        private IList<DriftTimeTarget> driftTimeTargetList;

        /// <summary>
        /// Initializes a new instance of the <see cref="ImsTarget"/> class.
        /// </summary>
        /// <param name="id">
        /// The id.
        /// </param>
        /// <param name="peptideSequence">
        /// The PeptideSequence.
        /// </param>
        /// <param name="normalizedElutionTime">
        /// The normalized elution time.
        /// </param>
        /// <param name="modificationList">
        /// The modification list.
        /// </param>
        public ImsTarget(int id, string peptideSequence, double normalizedElutionTime, IList<Modification> modificationList = null)
        {
            Composition composition = PeptideUtil.GetCompositionOfPeptide(peptideSequence);
            foreach (var modification in modificationList)
            {
                composition += modification.Composition;
            }

            for (int i = 0; i < 11; i++)
            {
                composition += Composition.Hydrogen;
            }

            this.Id = id;
            this.PeptideSequence = peptideSequence;
            this.Mass = composition.Mass;
            this.NormalizedElutionTime = normalizedElutionTime;
            this.Composition = composition;
            this.EmpiricalFormula = this.Composition.ToPlainString();
            this.DriftTimeTargetList = new List<DriftTimeTarget>();
            this.ResultList = new List<ImsTargetResult>();
            this.ModificationList = modificationList;
            this.TargetMz = 0;
            this.TargetType = TargetType.Peptide;
            this.IonizationType = IonizationMethod.ProtonPlus;
        }

        /// <summary>
        /// Constructor for non peptides with composition
        /// </summary>
        /// <param name="id">
        /// The id.
        /// </param>
        /// <param name="ionization">
        /// The ionization.
        /// </param>
        /// <param name="empiricalFormula">
        /// The empirical formula.
        /// </param>
        public ImsTarget(int id, IonizationMethod ionization, string empiricalFormula)
        {
            this.Id = id;
            this.EmpiricalFormula = empiricalFormula;

            // parse the small molecule empirical formula
            this.Composition = MoleculeUtil.ReadEmpiricalFormula(empiricalFormula);
            this.Mass = this.Composition.Mass;
            this.ResultList = new List<ImsTargetResult>();
            this.DriftTimeTargetList = new List<DriftTimeTarget>();
            this.ModificationList = null;
            this.TargetType = TargetType.SmallMolecule;
            this.IonizationType = ionization;
        }

        /// <summary>
        /// Initializes a new instance of the <see cref="ImsTarget"/> class.
        /// </summary>
        /// <param name="id">
        /// The ID.
        /// </param>
        /// <param name="ionization">
        /// The ionization.
        /// </param>
        /// <param name="targetMz">
        /// The target MZ.
        /// </param>
        public ImsTarget(int id, IonizationMethod ionization, double targetMz)
        {
            this.Id = id;
            this.TargetMz = targetMz;
            this.TargetType = TargetType.SmallMolecule;
            this.IonizationType = ionization;
            this.ResultList = new List<ImsTargetResult>();
        }

        /// <summary>
        /// Gets the id.
        /// </summary>
        public int Id { get; private set; }

        /// <summary>
        /// Gets the ionization type.
        /// </summary>
        public IonizationMethod IonizationType { get; private set; }

        /// <summary>
        /// Gets the target type.
        /// </summary>
        public TargetType TargetType { get; private set; }

        /// <summary>
        /// Gets the empirical formula.
        /// </summary>
        public string EmpiricalFormula { get; private set; }

        /// <summary>
        /// Gets the composition.
        /// </summary>
        public Composition Composition { get; private set; }

<<<<<<< HEAD
        public string TargetDescriptor
        {
            get
            {
                return this.Composition == null ? this.TargetMz.ToString(CultureInfo.InvariantCulture) : this.EmpiricalFormula;;
            }
        }

        /// <summary>
        /// Gets the peptide.
        /// </summary>
        public string Peptide { get; private set; }
=======
        /// <summary>
        /// Gets the PeptideSequence.
        /// </summary>
        public string PeptideSequence
        {
            get
            {
                if (this.TargetType != TargetType.Peptide)
                {
                    throw new InvalidOperationException("Cannot get peptide sequence for targets that's not a peptide");
                }

                return this.peptideSequence;
            }

            private set
            {
                if (this.TargetType != TargetType.Peptide)
                {
                    throw new InvalidOperationException("Cannot get peptide sequence for targets that's not a peptide");
                }

                this.peptideSequence = value;
            }
        }
>>>>>>> 3811010b

        /// <summary>
        /// Gets the mass.
        /// </summary>
        public double Mass { get; private set; }

        /// <summary>
        /// Gets the normalized elution time.
        /// </summary>
        public double NormalizedElutionTime { get; private set; }

        /// <summary>
        /// Gets or sets the drift time target list.
        /// </summary>
<<<<<<< HEAD
        public IList<DriftTimeTarget> DriftTimeTargetList { get; set; }
=======
        public IList<DriftTimeTarget> DriftTimeTargetList
        {
            get
            {
                if (this.TargetType != TargetType.Peptide)
                {
                    throw new InvalidOperationException("Cannot get peptide sequence for targets that's not a peptide");
                }

                return this.driftTimeTargetList;
            }

            set
            {
                if (this.TargetType != TargetType.Peptide)
                {
                    throw new InvalidOperationException("Cannot get peptide sequence for targets that's not a peptide");
                }

                this.driftTimeTargetList = value;
            }
        }
>>>>>>> 3811010b

        /// <summary>
        /// Gets or sets the result list.
        /// </summary>
        public IList<ImsTargetResult> ResultList { get; set; }

        /// <summary>
        /// Gets the modification list.
        /// </summary>
        public IList<Modification> ModificationList { get; private set; }

        /// <summary>
<<<<<<< HEAD
        /// Gets or sets the target mz.
        /// </summary>
        public double TargetMz {get; set;}
=======
        /// Gets or sets the target MZ.
        /// </summary>
        public double TargetMz { get; set; }
>>>>>>> 3811010b

        /// <summary>
        /// The remove results.
        /// </summary>
        public void RemoveResults()
        {
            this.ResultList = new List<ImsTargetResult>();
        }

        /// <summary>
        /// The create SQL mass tag queries.
        /// </summary>
        /// <returns>
        /// The <see cref="string"/>.
        /// </returns>
        public string CreateSqlMassTagQueries()
        {
            StringBuilder massTagQuery = new StringBuilder();
            massTagQuery.Append("INSERT INTO T_MASS_TAG (Mass_Tag_Id, PeptideSequence, Mod_Description, Empirical_Formula, Monoisotopic_Mass, NET) VALUES(");
            massTagQuery.Append(this.Id);
            massTagQuery.Append(",");
            massTagQuery.Append("'" + this.PeptideSequence + "'");
            massTagQuery.Append(",");
            massTagQuery.Append("'MOD_HERE'");
            massTagQuery.Append(",");
            massTagQuery.Append("'" + this.EmpiricalFormula + "'");
            massTagQuery.Append(",");
            massTagQuery.Append(this.Mass);
            massTagQuery.Append(",");
            massTagQuery.Append(this.NormalizedElutionTime);
            massTagQuery.Append(");");

            return massTagQuery.ToString();
        }

        /// <summary>
        /// The create SQL result queries.
        /// </summary>
        /// <param name="datasetId">
        /// The dataset id.
        /// </param>
        /// <returns>
        /// The <see cref="string"/>.
        /// </returns>
        public string CreateSqlResultQueries(int datasetId)
        {
            StringBuilder allQueries = new StringBuilder();

            //StringBuilder massTagQuery = new StringBuilder();
            //massTagQuery.Append("INSERT INTO T_MASS_TAG (Mass_Tag_Id, PeptideSequence, Mod_Description, Empirical_Formula, Monoisotopic_Mass, NET) VALUES(");
            //massTagQuery.Append(this.Id);
            //massTagQuery.Append(",");
            //massTagQuery.Append("'" + this.PeptideSequence + "'");
            //massTagQuery.Append(",");
            //massTagQuery.Append("'MOD_HERE'");
            //massTagQuery.Append(",");
            //massTagQuery.Append("'" + this.EmpiricalFormula + "'");
            //massTagQuery.Append(",");
            //massTagQuery.Append(this.Mass);
            //massTagQuery.Append(",");
            //massTagQuery.Append(this.NormalizedElutionTime);
            //massTagQuery.Append(");");

            //allQueries.Append(massTagQuery.ToString());

            //foreach (var driftTimeTarget in this.DriftTimeTargetList)
            //{
            //    StringBuilder conformerQuery = new StringBuilder();
            //    conformerQuery.Append("INSERT INTO T_MASS_TAG_Conformer (Mass_Tag_Id, Charge_State, Drift_Time) VALUES(");
            //    conformerQuery.Append(this.Id);
            //    conformerQuery.Append(",");
            //    conformerQuery.Append(driftTimeTarget.ChargeState);
            //    conformerQuery.Append(",");
            //    conformerQuery.Append(driftTimeTarget.DriftTime);
            //    conformerQuery.Append(");");
            //    allQueries.Append("\n");
            //    allQueries.Append(conformerQuery.ToString());
            //}

            foreach (var imsTargetResult in this.ResultList)
            {
                double observedMz = imsTargetResult.IsotopicProfile != null ? imsTargetResult.IsotopicProfile.MonoPeakMZ : 0;
                double abundance = imsTargetResult.IsotopicProfile != null ? imsTargetResult.IsotopicProfile.GetAbundance() : 0;
                int chargeState = imsTargetResult.ChargeState;
                double driftTime = imsTargetResult.DriftTime;

                IEnumerable<DriftTimeTarget> possibleDriftTimeTargets = this.DriftTimeTargetList.Where(x => x.ChargeState == chargeState).OrderBy(x => Math.Abs(x.DriftTime - driftTime));

                double targetDriftTime = 0;
                double driftTimeError = 0;

                if (possibleDriftTimeTargets.Any())
                {
                    DriftTimeTarget driftTimeTarget = possibleDriftTimeTargets.First();
                    targetDriftTime = driftTimeTarget.DriftTime;
                    driftTimeError = driftTime - targetDriftTime;
                }

                double elutionTimeError = imsTargetResult.NormalizedElutionTime - this.NormalizedElutionTime;

                StringBuilder resultQuery = new StringBuilder();
                resultQuery.Append("INSERT INTO T_Result (Mass_Tag_Id, Dataset_Id, Charge_State, Observed_Mz, Ppm_Error, Scan_Lc, Net, Net_Error, Drift_Time, Drift_Time_Error, Isotopic_Fit_Score, Abundance, Charge_Correlation, Failure_Reason) VALUES(");
                resultQuery.Append(this.Id);
                resultQuery.Append(",");
                resultQuery.Append(datasetId);
                resultQuery.Append(",");
                resultQuery.Append(chargeState);
                resultQuery.Append(",");
                resultQuery.Append(observedMz);
                resultQuery.Append(",");
                resultQuery.Append(imsTargetResult.PpmError);
                resultQuery.Append(",");
                resultQuery.Append(imsTargetResult.ScanLcRep);
                resultQuery.Append(",");
                resultQuery.Append(imsTargetResult.NormalizedElutionTime);
                resultQuery.Append(",");
                resultQuery.Append(elutionTimeError);
                resultQuery.Append(",");
                resultQuery.Append(driftTime);
                resultQuery.Append(",");
                resultQuery.Append(driftTimeError);
                resultQuery.Append(",");
                resultQuery.Append(imsTargetResult.IsotopicFitScore);
                resultQuery.Append(",");
                resultQuery.Append(abundance);
                resultQuery.Append(",");
                resultQuery.Append("0");
                resultQuery.Append(",");
                resultQuery.Append("'" + imsTargetResult.AnalysisStatus + "'");
                resultQuery.Append(");");

                allQueries.Append("\n");
                allQueries.Append(resultQuery.ToString());
            }

            return allQueries.ToString();
        }
    }
}
<|MERGE_RESOLUTION|>--- conflicted
+++ resolved
@@ -1,394 +1,377 @@
-﻿// --------------------------------------------------------------------------------------------------------------------
-// <copyright file="ImsTarget.cs" company="PNNL">
-//   Written for the Department of Energy (PNNL, Richland, WA)
-//   Copyright 2014, Battelle Memorial Institute.  All Rights Reserved.
-// </copyright>
-// <summary>
-//   The ims target.
-// </summary>
-// --------------------------------------------------------------------------------------------------------------------
-
-namespace ImsInformed.Domain
-{
-    using System;
-    using System.Collections.Generic;
-    using System.Globalization;
-    using System.Linq;
-    using System.Text;
-
-    using ImsInformed.Interfaces;
-    using ImsInformed.Util;
-
-    using InformedProteomics.Backend.Data.Composition;
-    using InformedProteomics.Backend.Data.Sequence;
-
-    /// <summary>
-    /// The IMS target.
-    /// </summary>
-    public class ImsTarget : IImsTarget
-    {
-        /// <summary>
-        /// The peptide sequence.
-        /// </summary>
-        private string peptideSequence;
-
-        /// <summary>
-        /// The drift time target list.
-        /// </summary>
-        private IList<DriftTimeTarget> driftTimeTargetList;
-
-        /// <summary>
-        /// Initializes a new instance of the <see cref="ImsTarget"/> class.
-        /// </summary>
-        /// <param name="id">
-        /// The id.
-        /// </param>
-        /// <param name="peptideSequence">
-        /// The PeptideSequence.
-        /// </param>
-        /// <param name="normalizedElutionTime">
-        /// The normalized elution time.
-        /// </param>
-        /// <param name="modificationList">
-        /// The modification list.
-        /// </param>
-        public ImsTarget(int id, string peptideSequence, double normalizedElutionTime, IList<Modification> modificationList = null)
-        {
-            Composition composition = PeptideUtil.GetCompositionOfPeptide(peptideSequence);
-            foreach (var modification in modificationList)
-            {
-                composition += modification.Composition;
-            }
-
-            for (int i = 0; i < 11; i++)
-            {
-                composition += Composition.Hydrogen;
-            }
-
-            this.Id = id;
-            this.PeptideSequence = peptideSequence;
-            this.Mass = composition.Mass;
-            this.NormalizedElutionTime = normalizedElutionTime;
-            this.Composition = composition;
-            this.EmpiricalFormula = this.Composition.ToPlainString();
-            this.DriftTimeTargetList = new List<DriftTimeTarget>();
-            this.ResultList = new List<ImsTargetResult>();
-            this.ModificationList = modificationList;
-            this.TargetMz = 0;
-            this.TargetType = TargetType.Peptide;
-            this.IonizationType = IonizationMethod.ProtonPlus;
-        }
-
-        /// <summary>
-        /// Constructor for non peptides with composition
-        /// </summary>
-        /// <param name="id">
-        /// The id.
-        /// </param>
-        /// <param name="ionization">
-        /// The ionization.
-        /// </param>
-        /// <param name="empiricalFormula">
-        /// The empirical formula.
-        /// </param>
-        public ImsTarget(int id, IonizationMethod ionization, string empiricalFormula)
-        {
-            this.Id = id;
-            this.EmpiricalFormula = empiricalFormula;
-
-            // parse the small molecule empirical formula
-            this.Composition = MoleculeUtil.ReadEmpiricalFormula(empiricalFormula);
-            this.Mass = this.Composition.Mass;
-            this.ResultList = new List<ImsTargetResult>();
-            this.DriftTimeTargetList = new List<DriftTimeTarget>();
-            this.ModificationList = null;
-            this.TargetType = TargetType.SmallMolecule;
-            this.IonizationType = ionization;
-        }
-
-        /// <summary>
-        /// Initializes a new instance of the <see cref="ImsTarget"/> class.
-        /// </summary>
-        /// <param name="id">
-        /// The ID.
-        /// </param>
-        /// <param name="ionization">
-        /// The ionization.
-        /// </param>
-        /// <param name="targetMz">
-        /// The target MZ.
-        /// </param>
-        public ImsTarget(int id, IonizationMethod ionization, double targetMz)
-        {
-            this.Id = id;
-            this.TargetMz = targetMz;
-            this.TargetType = TargetType.SmallMolecule;
-            this.IonizationType = ionization;
-            this.ResultList = new List<ImsTargetResult>();
-        }
-
-        /// <summary>
-        /// Gets the id.
-        /// </summary>
-        public int Id { get; private set; }
-
-        /// <summary>
-        /// Gets the ionization type.
-        /// </summary>
-        public IonizationMethod IonizationType { get; private set; }
-
-        /// <summary>
-        /// Gets the target type.
-        /// </summary>
-        public TargetType TargetType { get; private set; }
-
-        /// <summary>
-        /// Gets the empirical formula.
-        /// </summary>
-        public string EmpiricalFormula { get; private set; }
-
-        /// <summary>
-        /// Gets the composition.
-        /// </summary>
-        public Composition Composition { get; private set; }
-
-<<<<<<< HEAD
-        public string TargetDescriptor
-        {
-            get
-            {
-                return this.Composition == null ? this.TargetMz.ToString(CultureInfo.InvariantCulture) : this.EmpiricalFormula;;
-            }
-        }
-
-        /// <summary>
-        /// Gets the peptide.
-        /// </summary>
-        public string Peptide { get; private set; }
-=======
-        /// <summary>
-        /// Gets the PeptideSequence.
-        /// </summary>
-        public string PeptideSequence
-        {
-            get
-            {
-                if (this.TargetType != TargetType.Peptide)
-                {
-                    throw new InvalidOperationException("Cannot get peptide sequence for targets that's not a peptide");
-                }
-
-                return this.peptideSequence;
-            }
-
-            private set
-            {
-                if (this.TargetType != TargetType.Peptide)
-                {
-                    throw new InvalidOperationException("Cannot get peptide sequence for targets that's not a peptide");
-                }
-
-                this.peptideSequence = value;
-            }
-        }
->>>>>>> 3811010b
-
-        /// <summary>
-        /// Gets the mass.
-        /// </summary>
-        public double Mass { get; private set; }
-
-        /// <summary>
-        /// Gets the normalized elution time.
-        /// </summary>
-        public double NormalizedElutionTime { get; private set; }
-
-        /// <summary>
-        /// Gets or sets the drift time target list.
-        /// </summary>
-<<<<<<< HEAD
-        public IList<DriftTimeTarget> DriftTimeTargetList { get; set; }
-=======
-        public IList<DriftTimeTarget> DriftTimeTargetList
-        {
-            get
-            {
-                if (this.TargetType != TargetType.Peptide)
-                {
-                    throw new InvalidOperationException("Cannot get peptide sequence for targets that's not a peptide");
-                }
-
-                return this.driftTimeTargetList;
-            }
-
-            set
-            {
-                if (this.TargetType != TargetType.Peptide)
-                {
-                    throw new InvalidOperationException("Cannot get peptide sequence for targets that's not a peptide");
-                }
-
-                this.driftTimeTargetList = value;
-            }
-        }
->>>>>>> 3811010b
-
-        /// <summary>
-        /// Gets or sets the result list.
-        /// </summary>
-        public IList<ImsTargetResult> ResultList { get; set; }
-
-        /// <summary>
-        /// Gets the modification list.
-        /// </summary>
-        public IList<Modification> ModificationList { get; private set; }
-
-        /// <summary>
-<<<<<<< HEAD
-        /// Gets or sets the target mz.
-        /// </summary>
-        public double TargetMz {get; set;}
-=======
-        /// Gets or sets the target MZ.
-        /// </summary>
-        public double TargetMz { get; set; }
->>>>>>> 3811010b
-
-        /// <summary>
-        /// The remove results.
-        /// </summary>
-        public void RemoveResults()
-        {
-            this.ResultList = new List<ImsTargetResult>();
-        }
-
-        /// <summary>
-        /// The create SQL mass tag queries.
-        /// </summary>
-        /// <returns>
-        /// The <see cref="string"/>.
-        /// </returns>
-        public string CreateSqlMassTagQueries()
-        {
-            StringBuilder massTagQuery = new StringBuilder();
-            massTagQuery.Append("INSERT INTO T_MASS_TAG (Mass_Tag_Id, PeptideSequence, Mod_Description, Empirical_Formula, Monoisotopic_Mass, NET) VALUES(");
-            massTagQuery.Append(this.Id);
-            massTagQuery.Append(",");
-            massTagQuery.Append("'" + this.PeptideSequence + "'");
-            massTagQuery.Append(",");
-            massTagQuery.Append("'MOD_HERE'");
-            massTagQuery.Append(",");
-            massTagQuery.Append("'" + this.EmpiricalFormula + "'");
-            massTagQuery.Append(",");
-            massTagQuery.Append(this.Mass);
-            massTagQuery.Append(",");
-            massTagQuery.Append(this.NormalizedElutionTime);
-            massTagQuery.Append(");");
-
-            return massTagQuery.ToString();
-        }
-
-        /// <summary>
-        /// The create SQL result queries.
-        /// </summary>
-        /// <param name="datasetId">
-        /// The dataset id.
-        /// </param>
-        /// <returns>
-        /// The <see cref="string"/>.
-        /// </returns>
-        public string CreateSqlResultQueries(int datasetId)
-        {
-            StringBuilder allQueries = new StringBuilder();
-
-            //StringBuilder massTagQuery = new StringBuilder();
-            //massTagQuery.Append("INSERT INTO T_MASS_TAG (Mass_Tag_Id, PeptideSequence, Mod_Description, Empirical_Formula, Monoisotopic_Mass, NET) VALUES(");
-            //massTagQuery.Append(this.Id);
-            //massTagQuery.Append(",");
-            //massTagQuery.Append("'" + this.PeptideSequence + "'");
-            //massTagQuery.Append(",");
-            //massTagQuery.Append("'MOD_HERE'");
-            //massTagQuery.Append(",");
-            //massTagQuery.Append("'" + this.EmpiricalFormula + "'");
-            //massTagQuery.Append(",");
-            //massTagQuery.Append(this.Mass);
-            //massTagQuery.Append(",");
-            //massTagQuery.Append(this.NormalizedElutionTime);
-            //massTagQuery.Append(");");
-
-            //allQueries.Append(massTagQuery.ToString());
-
-            //foreach (var driftTimeTarget in this.DriftTimeTargetList)
-            //{
-            //    StringBuilder conformerQuery = new StringBuilder();
-            //    conformerQuery.Append("INSERT INTO T_MASS_TAG_Conformer (Mass_Tag_Id, Charge_State, Drift_Time) VALUES(");
-            //    conformerQuery.Append(this.Id);
-            //    conformerQuery.Append(",");
-            //    conformerQuery.Append(driftTimeTarget.ChargeState);
-            //    conformerQuery.Append(",");
-            //    conformerQuery.Append(driftTimeTarget.DriftTime);
-            //    conformerQuery.Append(");");
-            //    allQueries.Append("\n");
-            //    allQueries.Append(conformerQuery.ToString());
-            //}
-
-            foreach (var imsTargetResult in this.ResultList)
-            {
-                double observedMz = imsTargetResult.IsotopicProfile != null ? imsTargetResult.IsotopicProfile.MonoPeakMZ : 0;
-                double abundance = imsTargetResult.IsotopicProfile != null ? imsTargetResult.IsotopicProfile.GetAbundance() : 0;
-                int chargeState = imsTargetResult.ChargeState;
-                double driftTime = imsTargetResult.DriftTime;
-
-                IEnumerable<DriftTimeTarget> possibleDriftTimeTargets = this.DriftTimeTargetList.Where(x => x.ChargeState == chargeState).OrderBy(x => Math.Abs(x.DriftTime - driftTime));
-
-                double targetDriftTime = 0;
-                double driftTimeError = 0;
-
-                if (possibleDriftTimeTargets.Any())
-                {
-                    DriftTimeTarget driftTimeTarget = possibleDriftTimeTargets.First();
-                    targetDriftTime = driftTimeTarget.DriftTime;
-                    driftTimeError = driftTime - targetDriftTime;
-                }
-
-                double elutionTimeError = imsTargetResult.NormalizedElutionTime - this.NormalizedElutionTime;
-
-                StringBuilder resultQuery = new StringBuilder();
-                resultQuery.Append("INSERT INTO T_Result (Mass_Tag_Id, Dataset_Id, Charge_State, Observed_Mz, Ppm_Error, Scan_Lc, Net, Net_Error, Drift_Time, Drift_Time_Error, Isotopic_Fit_Score, Abundance, Charge_Correlation, Failure_Reason) VALUES(");
-                resultQuery.Append(this.Id);
-                resultQuery.Append(",");
-                resultQuery.Append(datasetId);
-                resultQuery.Append(",");
-                resultQuery.Append(chargeState);
-                resultQuery.Append(",");
-                resultQuery.Append(observedMz);
-                resultQuery.Append(",");
-                resultQuery.Append(imsTargetResult.PpmError);
-                resultQuery.Append(",");
-                resultQuery.Append(imsTargetResult.ScanLcRep);
-                resultQuery.Append(",");
-                resultQuery.Append(imsTargetResult.NormalizedElutionTime);
-                resultQuery.Append(",");
-                resultQuery.Append(elutionTimeError);
-                resultQuery.Append(",");
-                resultQuery.Append(driftTime);
-                resultQuery.Append(",");
-                resultQuery.Append(driftTimeError);
-                resultQuery.Append(",");
-                resultQuery.Append(imsTargetResult.IsotopicFitScore);
-                resultQuery.Append(",");
-                resultQuery.Append(abundance);
-                resultQuery.Append(",");
-                resultQuery.Append("0");
-                resultQuery.Append(",");
-                resultQuery.Append("'" + imsTargetResult.AnalysisStatus + "'");
-                resultQuery.Append(");");
-
-                allQueries.Append("\n");
-                allQueries.Append(resultQuery.ToString());
-            }
-
-            return allQueries.ToString();
-        }
-    }
-}
+﻿// --------------------------------------------------------------------------------------------------------------------
+// <copyright file="ImsTarget.cs" company="PNNL">
+//   Written for the Department of Energy (PNNL, Richland, WA)
+//   Copyright 2014, Battelle Memorial Institute.  All Rights Reserved.
+// </copyright>
+// <summary>
+//   The ims target.
+// </summary>
+// --------------------------------------------------------------------------------------------------------------------
+
+namespace ImsInformed.Domain
+{
+    using System;
+    using System.Collections.Generic;
+    using System.Globalization;
+    using System.Linq;
+    using System.Text;
+
+    using ImsInformed.Interfaces;
+    using ImsInformed.Util;
+
+    using InformedProteomics.Backend.Data.Composition;
+    using InformedProteomics.Backend.Data.Sequence;
+
+    /// <summary>
+    /// The IMS target.
+    /// </summary>
+    public class ImsTarget : IImsTarget
+    {
+        /// <summary>
+        /// The peptide sequence.
+        /// </summary>
+        private string peptideSequence;
+
+        /// <summary>
+        /// The drift time target list.
+        /// </summary>
+        private IList<DriftTimeTarget> driftTimeTargetList;
+
+        /// <summary>
+        /// Initializes a new instance of the <see cref="ImsTarget"/> class.
+        /// </summary>
+        /// <param name="id">
+        /// The id.
+        /// </param>
+        /// <param name="peptideSequence">
+        /// The PeptideSequence.
+        /// </param>
+        /// <param name="normalizedElutionTime">
+        /// The normalized elution time.
+        /// </param>
+        /// <param name="modificationList">
+        /// The modification list.
+        /// </param>
+        public ImsTarget(int id, string peptideSequence, double normalizedElutionTime, IList<Modification> modificationList = null)
+        {
+            Composition composition = PeptideUtil.GetCompositionOfPeptide(peptideSequence);
+            foreach (var modification in modificationList)
+            {
+                composition += modification.Composition;
+            }
+
+            for (int i = 0; i < 11; i++)
+            {
+                composition += Composition.Hydrogen;
+            }
+
+            this.Id = id;
+            this.PeptideSequence = peptideSequence;
+            this.Mass = composition.Mass;
+            this.NormalizedElutionTime = normalizedElutionTime;
+            this.Composition = composition;
+            this.EmpiricalFormula = this.Composition.ToPlainString();
+            this.DriftTimeTargetList = new List<DriftTimeTarget>();
+            this.ResultList = new List<ImsTargetResult>();
+            this.ModificationList = modificationList;
+            this.TargetMz = 0;
+            this.TargetType = TargetType.Peptide;
+            this.IonizationType = IonizationMethod.ProtonPlus;
+        }
+
+        /// <summary>
+        /// Constructor for non peptides with composition
+        /// </summary>
+        /// <param name="id">
+        /// The id.
+        /// </param>
+        /// <param name="ionization">
+        /// The ionization.
+        /// </param>
+        /// <param name="empiricalFormula">
+        /// The empirical formula.
+        /// </param>
+        public ImsTarget(int id, IonizationMethod ionization, string empiricalFormula)
+        {
+            this.Id = id;
+            this.EmpiricalFormula = empiricalFormula;
+
+            // parse the small molecule empirical formula
+            this.Composition = MoleculeUtil.ReadEmpiricalFormula(empiricalFormula);
+            this.Mass = this.Composition.Mass;
+            this.ResultList = new List<ImsTargetResult>();
+            this.DriftTimeTargetList = new List<DriftTimeTarget>();
+            this.ModificationList = null;
+            this.TargetType = TargetType.SmallMolecule;
+            this.IonizationType = ionization;
+        }
+
+        /// <summary>
+        /// Initializes a new instance of the <see cref="ImsTarget"/> class.
+        /// </summary>
+        /// <param name="id">
+        /// The ID.
+        /// </param>
+        /// <param name="ionization">
+        /// The ionization.
+        /// </param>
+        /// <param name="targetMz">
+        /// The target MZ.
+        /// </param>
+        public ImsTarget(int id, IonizationMethod ionization, double targetMz)
+        {
+            this.Id = id;
+            this.TargetMz = targetMz;
+            this.TargetType = TargetType.SmallMolecule;
+            this.IonizationType = ionization;
+            this.ResultList = new List<ImsTargetResult>();
+        }
+
+        /// <summary>
+        /// Gets the id.
+        /// </summary>
+        public int Id { get; private set; }
+
+        /// <summary>
+        /// Gets the ionization type.
+        /// </summary>
+        public IonizationMethod IonizationType { get; private set; }
+
+        /// <summary>
+        /// Gets the target type.
+        /// </summary>
+        public TargetType TargetType { get; private set; }
+
+        /// <summary>
+        /// Gets the empirical formula.
+        /// </summary>
+        public string EmpiricalFormula { get; private set; }
+
+        /// <summary>
+        /// Gets the composition.
+        /// </summary>
+        public Composition Composition { get; private set; }
+
+        public string TargetDescriptor
+        {
+            get
+            {
+                return this.Composition == null ? this.TargetMz.ToString(CultureInfo.InvariantCulture) : this.EmpiricalFormula;;
+            }
+        }
+
+        /// <summary>
+        /// Gets the PeptideSequence.
+        /// </summary>
+        public string PeptideSequence
+        {
+            get
+            {
+                if (this.TargetType != TargetType.Peptide)
+                {
+                    throw new InvalidOperationException("Cannot get peptide sequence for targets that's not a peptide");
+                }
+
+                return this.peptideSequence;
+            }
+
+            private set
+            {
+                if (this.TargetType != TargetType.Peptide)
+                {
+                    throw new InvalidOperationException("Cannot get peptide sequence for targets that's not a peptide");
+                }
+
+                this.peptideSequence = value;
+            }
+        }
+
+        /// <summary>
+        /// Gets the mass.
+        /// </summary>
+        public double Mass { get; private set; }
+
+        /// <summary>
+        /// Gets the normalized elution time.
+        /// </summary>
+        public double NormalizedElutionTime { get; private set; }
+
+        /// <summary>
+        /// Gets or sets the drift time target list.
+        /// </summary>
+        public IList<DriftTimeTarget> DriftTimeTargetList
+        {
+            get
+            {
+                if (this.TargetType != TargetType.Peptide)
+                {
+                    throw new InvalidOperationException("Cannot get peptide sequence for targets that's not a peptide");
+                }
+
+                return this.driftTimeTargetList;
+            }
+
+            set
+            {
+                if (this.TargetType != TargetType.Peptide)
+                {
+                    throw new InvalidOperationException("Cannot get peptide sequence for targets that's not a peptide");
+                }
+
+                this.driftTimeTargetList = value;
+            }
+        }
+
+        /// <summary>
+        /// Gets or sets the result list.
+        /// </summary>
+        public IList<ImsTargetResult> ResultList { get; set; }
+
+        /// <summary>
+        /// Gets the modification list.
+        /// </summary>
+        public IList<Modification> ModificationList { get; private set; }
+
+        /// <summary>
+        /// Gets or sets the target MZ.
+        /// </summary>
+        public double TargetMz { get; set; }
+
+        /// <summary>
+        /// The remove results.
+        /// </summary>
+        public void RemoveResults()
+        {
+            this.ResultList = new List<ImsTargetResult>();
+        }
+
+        /// <summary>
+        /// The create SQL mass tag queries.
+        /// </summary>
+        /// <returns>
+        /// The <see cref="string"/>.
+        /// </returns>
+        public string CreateSqlMassTagQueries()
+        {
+            StringBuilder massTagQuery = new StringBuilder();
+            massTagQuery.Append("INSERT INTO T_MASS_TAG (Mass_Tag_Id, PeptideSequence, Mod_Description, Empirical_Formula, Monoisotopic_Mass, NET) VALUES(");
+            massTagQuery.Append(this.Id);
+            massTagQuery.Append(",");
+            massTagQuery.Append("'" + this.PeptideSequence + "'");
+            massTagQuery.Append(",");
+            massTagQuery.Append("'MOD_HERE'");
+            massTagQuery.Append(",");
+            massTagQuery.Append("'" + this.EmpiricalFormula + "'");
+            massTagQuery.Append(",");
+            massTagQuery.Append(this.Mass);
+            massTagQuery.Append(",");
+            massTagQuery.Append(this.NormalizedElutionTime);
+            massTagQuery.Append(");");
+
+            return massTagQuery.ToString();
+        }
+
+        /// <summary>
+        /// The create SQL result queries.
+        /// </summary>
+        /// <param name="datasetId">
+        /// The dataset id.
+        /// </param>
+        /// <returns>
+        /// The <see cref="string"/>.
+        /// </returns>
+        public string CreateSqlResultQueries(int datasetId)
+        {
+            StringBuilder allQueries = new StringBuilder();
+
+            //StringBuilder massTagQuery = new StringBuilder();
+            //massTagQuery.Append("INSERT INTO T_MASS_TAG (Mass_Tag_Id, PeptideSequence, Mod_Description, Empirical_Formula, Monoisotopic_Mass, NET) VALUES(");
+            //massTagQuery.Append(this.Id);
+            //massTagQuery.Append(",");
+            //massTagQuery.Append("'" + this.PeptideSequence + "'");
+            //massTagQuery.Append(",");
+            //massTagQuery.Append("'MOD_HERE'");
+            //massTagQuery.Append(",");
+            //massTagQuery.Append("'" + this.EmpiricalFormula + "'");
+            //massTagQuery.Append(",");
+            //massTagQuery.Append(this.Mass);
+            //massTagQuery.Append(",");
+            //massTagQuery.Append(this.NormalizedElutionTime);
+            //massTagQuery.Append(");");
+
+            //allQueries.Append(massTagQuery.ToString());
+
+            //foreach (var driftTimeTarget in this.DriftTimeTargetList)
+            //{
+            //    StringBuilder conformerQuery = new StringBuilder();
+            //    conformerQuery.Append("INSERT INTO T_MASS_TAG_Conformer (Mass_Tag_Id, Charge_State, Drift_Time) VALUES(");
+            //    conformerQuery.Append(this.Id);
+            //    conformerQuery.Append(",");
+            //    conformerQuery.Append(driftTimeTarget.ChargeState);
+            //    conformerQuery.Append(",");
+            //    conformerQuery.Append(driftTimeTarget.DriftTime);
+            //    conformerQuery.Append(");");
+            //    allQueries.Append("\n");
+            //    allQueries.Append(conformerQuery.ToString());
+            //}
+
+            foreach (var imsTargetResult in this.ResultList)
+            {
+                double observedMz = imsTargetResult.IsotopicProfile != null ? imsTargetResult.IsotopicProfile.MonoPeakMZ : 0;
+                double abundance = imsTargetResult.IsotopicProfile != null ? imsTargetResult.IsotopicProfile.GetAbundance() : 0;
+                int chargeState = imsTargetResult.ChargeState;
+                double driftTime = imsTargetResult.DriftTime;
+
+                IEnumerable<DriftTimeTarget> possibleDriftTimeTargets = this.DriftTimeTargetList.Where(x => x.ChargeState == chargeState).OrderBy(x => Math.Abs(x.DriftTime - driftTime));
+
+                double targetDriftTime = 0;
+                double driftTimeError = 0;
+
+                if (possibleDriftTimeTargets.Any())
+                {
+                    DriftTimeTarget driftTimeTarget = possibleDriftTimeTargets.First();
+                    targetDriftTime = driftTimeTarget.DriftTime;
+                    driftTimeError = driftTime - targetDriftTime;
+                }
+
+                double elutionTimeError = imsTargetResult.NormalizedElutionTime - this.NormalizedElutionTime;
+
+                StringBuilder resultQuery = new StringBuilder();
+                resultQuery.Append("INSERT INTO T_Result (Mass_Tag_Id, Dataset_Id, Charge_State, Observed_Mz, Ppm_Error, Scan_Lc, Net, Net_Error, Drift_Time, Drift_Time_Error, Isotopic_Fit_Score, Abundance, Charge_Correlation, Failure_Reason) VALUES(");
+                resultQuery.Append(this.Id);
+                resultQuery.Append(",");
+                resultQuery.Append(datasetId);
+                resultQuery.Append(",");
+                resultQuery.Append(chargeState);
+                resultQuery.Append(",");
+                resultQuery.Append(observedMz);
+                resultQuery.Append(",");
+                resultQuery.Append(imsTargetResult.PpmError);
+                resultQuery.Append(",");
+                resultQuery.Append(imsTargetResult.ScanLcRep);
+                resultQuery.Append(",");
+                resultQuery.Append(imsTargetResult.NormalizedElutionTime);
+                resultQuery.Append(",");
+                resultQuery.Append(elutionTimeError);
+                resultQuery.Append(",");
+                resultQuery.Append(driftTime);
+                resultQuery.Append(",");
+                resultQuery.Append(driftTimeError);
+                resultQuery.Append(",");
+                resultQuery.Append(imsTargetResult.IsotopicFitScore);
+                resultQuery.Append(",");
+                resultQuery.Append(abundance);
+                resultQuery.Append(",");
+                resultQuery.Append("0");
+                resultQuery.Append(",");
+                resultQuery.Append("'" + imsTargetResult.AnalysisStatus + "'");
+                resultQuery.Append(");");
+
+                allQueries.Append("\n");
+                allQueries.Append(resultQuery.ToString());
+            }
+
+            return allQueries.ToString();
+        }
+    }
+}